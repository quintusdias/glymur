--- conflicted
+++ resolved
@@ -1,10 +1,6 @@
 [metadata]
 name = Glymur
-<<<<<<< HEAD
-version = 0.13.0
-=======
 version = 0.13.1
->>>>>>> 2d566b66
 author = 'John Evans'
 author_email = "John Evans" <jevans667cc@proton.me>
 license = 'MIT'
