<<<<<<< HEAD
=======
July 26, 2024 - v0.13.5
    Add support for parsing the CAP segment.
    End official support for OpenJPEG 2.3.x.
    Fix issue preventing API docs from building.

>>>>>>> 34baa331
July 4, 2024 - v0.13.4
    Don't reset openjpeg codec in Jp2k if already set in Jp2kr.
    Update CI configuration to specify openjpeg versions.
    
June 30, 2024 - v0.13.3
    Refactor parsing errors and warnings.
    Update CI configuration for numpy 2.0.
    Skip psnr doctest for numpy 2.0.
    Fix test issue on s390x.
    Refactor code pattern for finding first element.

May 07, 2024 - v0.13.2
    Improve doctesting, fix broken libtiff doctest
    Increase code coverage
    Remove python 3.8 anachronisms
    Fix repr for Jp2kr
    Clean up ci directory
    Change parsing of precinct sizes due to numpy 2.0

Apr 22, 2024 - v0.13.1
    Remove debugging code
    Improve code coverage

Apr 19, 2024 - v0.13.0
    Refactor Jp2k class into Jp2k, Jp2kr
    Simplify example file nemo.jp2
    Fix doctests

Mar 16, 2024 - v0.12.9post2
    Fix readthedocs builds

Nov 26, 2023 - v0.12.9post1
    Fix setup.cfg for v0.12.9 release

Nov 26, 2023 - v0.12.9
    Fix handling of null-bytes with XML data
    Add API references to docs
    Qualify on python 3.12

Jul 12, 2023 - v0.12.8
    Fix printing issue on 3.12beta, Fedora rawhide

May 22, 2023 - v0.12.7
    Fix failing test on fedora
    Change private attribute to prevent downstream test failure with tiatoolbox

May 18, 2023 - v0.12.6post1
    Fix release version

May 17, 2023 - v0.12.6
    Fix conversion of uint16 TIFFs to single jp2 tile.
    Fix command line arguments --psnr and --cratio.
    Minor documentation updates.
    Add --num-threads option to tiff2jp2.
    Refactor GeoJP2 code to get support for GML-JP2.
    Fix broken uint16 test.
    Fix stripped tiff oddity with partial last strip.
    Refactor RGBA interface.

May 03, 2023 - v0.12.5
    Fix plane ordering on RGBA TIFFs on big-endian
    Fix TIFF reads on partian final strips

April 26, 2023 - v0.12.4
    Fix regression on default value of numres.

April 22, 2023 - v0.12.3
    Add support for type hints.
    Remove support for Python 3.8.

January 05, 2023 - v0.12.2
    Fix error condition when MCT specified as false for grayscale image.
    Make properties conform to numpydoc.
    Fix YCbCr/JPEG TIFF conversion test failure on Fedora.
    Stop using libtiff to create test files on the fly.

November 28, 2022 - v0.12.1
    Do not error out for JP2 files with multiple codestreams.
    Relax validation for invalid JP2 files with multiple jp2h boxes.
    Drop support for python 3.7.

October 20, 2022 - v0.12.0
    Add support for ICC profiles, colormaps when converting from TIFF.
    Add shortcut for retrieving lowest resolution thumbnail.
    Remove setuptools from runtime requirement.
    Improve pretty-printing of Exif UUIDs, TLM segments.
    Change default value of --create-xmp-uuid to True.
    Minor bugfixes.

September 16, 2022 - v0.11.7
    Error out early when writing 1x1 tile-by-tile

September 16, 2022 - v0.11.6post2
    Do not install test, test.data packages

September 13, 2022 - v0.11.6post1
    Fix Changelog regarding v0.11.6

September 12, 2022 - v0.11.6
    Fix reads where COD segment not at index[2]
    This fix not included in 0.11.5

September 7, 2022 - v0.11.5
    Fix reads where COD segment not at index[2]

August 18, 2022 - v0.11.4
    Fix ResolutionBox with tiff2jp2 

August 16, 2022 - v0.11.3
    Fix placement of Resolutionbox

August 9, 2022 - v0.11.2
    Relax ResolutionBox requirement on child boxes.

August 6, 2022 - v0.11.1
    Improve efficiency of striped TIFF to tiled JP2 conversion.

July 29, 2022 - v0.11.0
    Add options for supporting ResolutionBoxes.
    Fix ctypes interface to C library on windows.
    Add option to convert XMLPacket into UUID box.
    Add option for excluding tags from Exif UUID box.

July 16, 2022 - v0.10.2
    Fix appveyor builds
    Fix tiff2jp2 when ExifTag is present
    Address warnings in TIFF interface
    Update glymur.config documentation
    
June 28, 2022 - v0.10.1
    Add write capability for Resolution boxes
    Add example documentation for reading layers

June 15, 2022 - v0.10.0
    Allow parsing of Exif UUIDs missing the EXIF\00\00 lead-in
    Add read support for additional Exif tags
    Add support for TLM segment generation

March 23, 2022 - v0.9.9
    Fix bug retrieving some TIFF tags on big endian systems

March 5, 2022 - v0.9.8
    Fix install requirements

January 9, 2022 - v0.9.7.post1
    Fix setup.cfg issue

December 27, 2021 - v0.9.7
    Remove distutils in favor of setuptools
    Add recognition of IMF profiles
    Add ndim, dtype properties

November 04, 2021 - v0.9.6
    Fix tiff support on windows
    Update doc support for python 3.10

November 03, 2021 - v0.9.5
    Add support for generation of PLT markers
    Add support for converting TIFFs to JPEG 2000

September 01, 2021 - v0.9.4
    Add support for writing images tile-by-tile
    Add support for opj_set_decoded_components
    Remove support for Python 3.6

December 31, 2020 - v0.9.3
    Qualify support on Python 3.9, OpenJPEG 2.4
    Add support for multithreaded writes

June 30, 2020 - v0.9.2
    Update setup.py to include tests
    Update gdal imports to stop DeprecationWarning

June 30, 2020 - v0.9.2
    Update setup.py to include tests
    Update gdal imports to stop DeprecationWarning

January 15, 2020 - v0.9.1
    Remove GDAL from setup.py requirements

January 14, 2020 - v0.9.0
    Removed support for python2.7
    Fixed Cygwin support
    Fixed appveyor builds, Travis-CI framework reworked
    Some fragile tests removed
    
November 15, 2019 - v0.8.19
    Qualify on Python 3.8
    
April 24, 2019 - v0.8.18
    Fix geotiff UUID corner coordinate string representation
    Improve warning and error messages
    Correct improperly raised exception types
    Remove build/test for Python 3.4 (EOL)
    Fix read-the-docs requirements

February 19, 2019 - v0.8.17
    Add support for ICC profile raw data
    Fix parsing of negative resolution box exponents

September 18, 2018 - v0.8.16
    Qualify on Python 3.7
    Fix documentation typo

April 07, 2018 - v0.8.15
    Fix link to readthedocs
    Fix for invalid progression order display

January 21, 2018 - v0.8.14
    Fix layers bug

January 10, 2018 - v0.8.13
    Clarify PSNR usage
    Add support for openjpeg threads

October 14, 2017 - v0.8.12
    Qualify on OpenJPEG v2.3.0
    Drop support for Python 3.3

August 15, 2017 - v0.8.11
    Qualify on OpenJPEG v2.2.0
    State LTS plans

March 22, 2017 - v0.8.10
    Add pathlib support
    Add appveyor to CI testing

January 26, 2017 - v0.8.9
    Qualified on Python 3.6
    Change travis-ci testing to use Anaconda

December 01, 2016 - v0.8.8
    Refactor test suite
    Fix printing errors in case of bad colr box
    Fix tests on CentOS when seeing OpenJPEG 1.3

October 02, 2016 - v0.8.7
    Qualified on OPENJPEG v2.1.2

September 19, 2016 - v0.8.6
    The install requirement on setuptools is now stated explicitly.
    Fix error printing invalid channel definition box.

July 07, 2016 - v0.8.5
    Relax dependency on lxml; use stdlib ElementTree if necessary.
    Fix XML box processing bug on certain XML declarations.
    Qualified on OPENJPEG v2.1.1.

May 21, 2016 - v0.8.4
    Add Anaconda awareness to config module, favor over system package manager.
    Fix issue locating openjpeg dll on windows.

September 30, 2015 - v0.8.3
    Add gdal interpretation of UUIDBox with GeoTIFF Box specification for
    JPEG2000 metadata.
    Add support for Python 3.5.
    Add support for Cygwin platform.
    Add write support for UUIDInfo and UUIDList box.
    Relax installation requirement of lxml from version 3.0 to version 2.3.2.
    Fix parsing error on python2 of bits-per-component box.

May 17, 2015 - v0.8.2
    Add proper library version check to read methods.

May 08, 2015 - v0.8.1
    Add support for JP2 bits per component box.

Jan 10, 2015 - v0.8.0
    Deprecate old read and write methods in favor of array-style slicing.
    Reduce number of steps required for writing images.
    Add ignore_pclr_cmap_cdef, verbose, shape, codestream, layer properties.

Oct 06, 2014 - v0.7.2
    Add ellipsis support in array-style slicing.

Oct 02, 2014 - v0.7.1
    Fix README to mention Python 3.4

Oct 01, 2014 - v0.7.0
    Add array-style slicing.

August 03, 2014 - v0.6.0
    Add Cinema2K, Cinema4K write support.
    Changed constructor for ChannelDefinition box.
    Removed support for Python 2.6.
    Added write support for JP2 UUID, DataEntryURL, Palette and Component
    Mapping boxes, JPX Association, NumberList and DataReference boxes.
    Added read support for JPX free, number list, data reference, fragment
    table, and fragment list boxes.
    Improved JPX Reader Requirements box support.
    Added get_printoptions, set_printoptions functions.
    Palette box now a 2D numpy array instead of a list of 1D arrays.
    JP2 super box constructors now take optional box list  argument.
    Fixed bug where JPX files with more than one codestream but advertising
    jp2 compatibility were not being read.

Jan 28, 2014 - v0.5.10
    Fixed bad warning when reader requirements box mask length is unsupported.

Oct 29, 2013 - v0.5.9
    Fixed bad library load on linux as a result of 0.5.8

Oct 29, 2013 - v0.5.8
    Fixed unnecessary warnings when default locations for openjpeg
    libraries on mac do not specify the actual library.

Oct 28, 2013 - v0.5.7
    Fixed bad import error message when libopenjpeg library not
    installed on mac.

Oct 13, 2013 - v0.5.6
    Fixed handling of non-ascii chars in XML boxes.  Fixed some
    docstring errors in jp2box module.

Oct 03, 2013 - v0.5.5
    Fixed pip install error introduced in 0.5.0.  

Sep 24, 2013 - v0.5.4
    Fixed test error restricted to v2.0.

Sep 24, 2013 - v0.5.3
    Removed a duplicated channel definition test in test_jp2box
    that could cause a segfault in 1.3 if not properly skipped.

Sep 23, 2013 - v0.5.2
    Fixed some tests that have been failing since 0.5 under various edge cases.

Sep 19, 2013 - v0.5.1
    Added more resiliency to XML box parsing.
    Fixed tests that failed if OPJ_DATA_ROOT not set.

Sep 16, 2013 - v0.5.0
    Added write support for 1.5.x.  Added version module.

Aug 21, 2013 - v0.4.1
    Fixed segfault with openjpeg 1.x when rlevel=-1

Aug 18, 2013 - v0.4.0
    Added append method.

Aug 15, 2013 - v0.3.2
   Fixed test bug where missing Pillow package caused test failures.

Aug 14, 2013 - v0.3.1
    Exposed mantissa, exponent, and guard_bits fields in QCC and QCD segments.
    Exposed layers and code_block_size in COD segment.
    Exposed precinct_size in COC segment.

Jul 31, 2013 - v0.3.0
    Added support for official 2.0.0.

Jul 27, 2013 - v0.2.8
    Fixed inconsistency regarding configuration file directory on windows.

Jul 25, 2013 - v0.2.7
    Warns but no longer errors out when neither library is found (issue89).

Jul 24, 2013 - v0.2.6
    No longer warning when configuration file not found.
    Added read support for jpch, jplh boxes.
    Added testing of files in format-corpus repository.

Jul 23, 2013 - v0.2.5
    Fixed inconsistency in XML handling, now all instances are always
    ElementTree objects.

Jul 21, 2013 - v0.2.4
    Fixed markdown bug for Fedora 17 information.
    Fixed out-of-date windows information.
    Fixed incorrect interpretation of Psot parameter.

Jul 18, 2013 - v0.2.3
    Support for Python 2.6, OpenJPEG 1.4.
    Incompatible change to ChannelDefinitionBox constructor.
    Added RGBA example.

Jul 11, 2013 - v0.2.2
    Fixed mistakes with trove classifier, pypi releases.

Jul 11, 2013 - v0.2.0
   Support for Python 2.7 on windows, OpenJPEG 1.5.1.

Jun 27, 2013 - v0.1.10
    Can wrap codestreams in custom JP2 jackets.
    Exposing parameter to specify multi component transform.
   Added a raw codestream file.

Jun 16, 2013 - v0.1.9
    Reading ICC profile headers as ordered dicts.
    Exif dictionaries changed to ordered dicts.
    Honoring XDG_CONFIG_HOME environment variable.

Jun 14, 2013 - v0.1.8
    Added reduce=-1 option to get lowest resolution thumbnail.

Jun 07, 2013 - v0.1.7
    Changed Exif dictionary names from ['Exif', 'Photo',
    'Iop', 'GPSInfo'] to ['Image', 'Photo', 'Iop', 'GPSInfo'].  

Jun 06, 2013 - v0.1.6
    Exif classes made private.
    Refactored IFD post processing.
    Corrected omission of Exif in UUIDBox docstring.

Jun 06, 2013 - v0.1.5
    Changed ColourSpecificationBox attribute "color_space" to "colorspace".
    Fixed MANIFEST issue affecting PyPI installs.

Jun 05, 2013 - v0.1.4
    Added Exif UUID read support.

Jun 02, 2013 - v0.1.3p1
    Raising IOErrors when code block size and precinct sizes do not match.
    Added statement to docs about upstream library dependence.
    Added roadmap to docs.

May 30, 2013 - v0.1.2
    Added XMP UUID read support.
    Added jp2 boxes to rst docs, XMLBox.indent method made into a
    private module method.
    Precinct sizes restricted to be multiples of two.

May 27, 2013 - v0.1.1
    Changed write example to not rely on matplotlib.
    Fixed readthedocs.org setup to build documentation automatically.
    Can import glymur without libopenjp2 actually being present.
    Changed write example to not rely on matplotlib.<|MERGE_RESOLUTION|>--- conflicted
+++ resolved
@@ -1,11 +1,8 @@
-<<<<<<< HEAD
-=======
 July 26, 2024 - v0.13.5
     Add support for parsing the CAP segment.
     End official support for OpenJPEG 2.3.x.
     Fix issue preventing API docs from building.
 
->>>>>>> 34baa331
 July 4, 2024 - v0.13.4
     Don't reset openjpeg codec in Jp2k if already set in Jp2kr.
     Update CI configuration to specify openjpeg versions.
