<<<<<<< HEAD
=======
January 9, 2022 - v0.9.7.post1
    Fix setup.cfg issue

>>>>>>> 0829dca3
December 27, 2021 - v0.9.7
    Remove distutils in favor of setuptools
    Add recognition of IMF profiles
    Add ndim, dtype properties

November 04, 2021 - v0.9.6
    Fix tiff support on windows.
    Update doc support for python 3.10.

November 03, 2021 - v0.9.5
    Add support for generation of PLT markers.
    Add support for converting TIFFs to JPEG 2000.

September 01, 2021 - v0.9.4
    Add support for writing images tile-by-tile.
    Add support for opj_set_decoded_components.
    Remove support for Python 3.6.

December 31, 2020 - v0.9.3
    Qualify support on Python 3.9, OpenJPEG 2.4
    Add support for multithreaded writes

June 30, 2020 - v0.9.2
    Update setup.py to include tests.
    Update gdal imports to stop DeprecationWarning.

June 30, 2020 - v0.9.2
    Update setup.py to include tests.
    Update gdal imports to stop DeprecationWarning.

January 15, 2020 - v0.9.1
    Remove GDAL from setup.py requirements

January 14, 2020 - v0.9.0
    Removed support for python2.7.
    Fixed Cygwin support.
    Fixed appveyor builds, Travis-CI framework reworked.
    Some fragile tests removed.
    
November 15, 2019 - v0.8.19
    Qualify on Python 3.8.
    
April 24, 2019 - v0.8.18
    Fix geotiff UUID corner coordinate string representation.
    Improve warning and error messages.
    Correct improperly raised exception types.
    Remove build/test for Python 3.4 (EOL).
    Fix read-the-docs requirements.

February 19, 2019 - v0.8.17
    Add support for ICC profile raw data.
    Fix parsing of negative resolution box exponents.

September 18, 2018 - v0.8.16
    Qualify on Python 3.7.
    Fix documentation typo.

April 07, 2018 - v0.8.15
    Fix link to readthedocs.
    Fix for invalid progression order display.

January 21, 2018 - v0.8.14
    Fix layers bug.

January 10, 2018 - v0.8.13
    Clarify PSNR usage.
    Add support for openjpeg threads.

October 14, 2017 - v0.8.12
    Qualify on OpenJPEG v2.3.0
    Drop support for Python 3.3

August 15, 2017 - v0.8.11
    Qualify on OpenJPEG v2.2.0
    State LTS plans.

March 22, 2017 - v0.8.10
    Add pathlib support.
    Add appveyor to CI testing.

January 26, 2017 - v0.8.9
    Qualified on Python 3.6.
    Change travis-ci testing to use Anaconda.

December 01, 2016 - v0.8.8
    Refactor test suite.
    Fix printing errors in case of bad colr box.
    Fix tests on CentOS when seeing OpenJPEG 1.3

October 02, 2016 - v0.8.7
    Qualified on OPENJPEG v2.1.2

September 19, 2016 - v0.8.6
    The install requirement on setuptools is now stated explicitly.
    Fix error printing invalid channel definition box.

July 07, 2016 - v0.8.5
    Relax dependency on lxml; use stdlib ElementTree if necessary.
    Fix XML box processing bug on certain XML declarations.
    Qualified on OPENJPEG v2.1.1.

May 21, 2016 - v0.8.4
    Add Anaconda awareness to config module, favor over system package manager.
    Fix issue locating openjpeg dll on windows.

September 30, 2015 - v0.8.3
    Add gdal interpretation of UUIDBox with GeoTIFF Box specification for
    JPEG2000 metadata.
    Add support for Python 3.5.
    Add support for Cygwin platform.
    Add write support for UUIDInfo and UUIDList box.
    Relax installation requirement of lxml from version 3.0 to version 2.3.2.
    Fix parsing error on python2 of bits-per-component box.

May 17, 2015 - v0.8.2
    Add proper library version check to read methods.

May 08, 2015 - v0.8.1
    Add support for JP2 bits per component box.

Jan 10, 2015 - v0.8.0
    Deprecate old read and write methods in favor of array-style slicing.
    Reduce number of steps required for writing images.
    Add ignore_pclr_cmap_cdef, verbose, shape, codestream, layer properties.

Oct 06, 2014 - v0.7.2
    Add ellipsis support in array-style slicing.

Oct 02, 2014 - v0.7.1
    Fix README to mention Python 3.4

Oct 01, 2014 - v0.7.0
    Add array-style slicing.

August 03, 2014 - v0.6.0
    Add Cinema2K, Cinema4K write support.
    Changed constructor for ChannelDefinition box.
    Removed support for Python 2.6.
    Added write support for JP2 UUID, DataEntryURL, Palette and Component
    Mapping boxes, JPX Association, NumberList and DataReference boxes.
    Added read support for JPX free, number list, data reference, fragment
    table, and fragment list boxes.
    Improved JPX Reader Requirements box support.
    Added get_printoptions, set_printoptions functions.
    Palette box now a 2D numpy array instead of a list of 1D arrays.
    JP2 super box constructors now take optional box list  argument.
    Fixed bug where JPX files with more than one codestream but advertising
    jp2 compatibility were not being read.

Jan 28, 2014 - v0.5.10
    Fixed bad warning when reader requirements box mask length is unsupported.

Oct 29, 2013 - v0.5.9
    Fixed bad library load on linux as a result of 0.5.8

Oct 29, 2013 - v0.5.8
    Fixed unnecessary warnings when default locations for openjpeg
    libraries on mac do not specify the actual library.

Oct 28, 2013 - v0.5.7
    Fixed bad import error message when libopenjpeg library not
    installed on mac.

Oct 13, 2013 - v0.5.6
    Fixed handling of non-ascii chars in XML boxes.  Fixed some
    docstring errors in jp2box module.

Oct 03, 2013 - v0.5.5
    Fixed pip install error introduced in 0.5.0.  

Sep 24, 2013 - v0.5.4
    Fixed test error restricted to v2.0.

Sep 24, 2013 - v0.5.3
    Removed a duplicated channel definition test in test_jp2box
    that could cause a segfault in 1.3 if not properly skipped.

Sep 23, 2013 - v0.5.2
    Fixed some tests that have been failing since 0.5 under various edge cases.

Sep 19, 2013 - v0.5.1
    Added more resiliency to XML box parsing.
    Fixed tests that failed if OPJ_DATA_ROOT not set.

Sep 16, 2013 - v0.5.0
    Added write support for 1.5.x.  Added version module.

Aug 21, 2013 - v0.4.1
    Fixed segfault with openjpeg 1.x when rlevel=-1

Aug 18, 2013 - v0.4.0
    Added append method.

Aug 15, 2013 - v0.3.2
   Fixed test bug where missing Pillow package caused test failures.

Aug 14, 2013 - v0.3.1
    Exposed mantissa, exponent, and guard_bits fields in QCC and QCD segments.
    Exposed layers and code_block_size in COD segment.
    Exposed precinct_size in COC segment.

Jul 31, 2013 - v0.3.0
    Added support for official 2.0.0.

Jul 27, 2013 - v0.2.8
    Fixed inconsistency regarding configuration file directory on windows.

Jul 25, 2013 - v0.2.7
    Warns but no longer errors out when neither library is found (issue89).

Jul 24, 2013 - v0.2.6
    No longer warning when configuration file not found.
    Added read support for jpch, jplh boxes.
    Added testing of files in format-corpus repository.

Jul 23, 2013 - v0.2.5
    Fixed inconsistency in XML handling, now all instances are always
    ElementTree objects.

Jul 21, 2013 - v0.2.4
    Fixed markdown bug for Fedora 17 information.
    Fixed out-of-date windows information.
    Fixed incorrect interpretation of Psot parameter.

Jul 18, 2013 - v0.2.3
    Support for Python 2.6, OpenJPEG 1.4.
    Incompatible change to ChannelDefinitionBox constructor.
    Added RGBA example.

Jul 11, 2013 - v0.2.2
    Fixed mistakes with trove classifier, pypi releases.

Jul 11, 2013 - v0.2.0
   Support for Python 2.7 on windows, OpenJPEG 1.5.1.

Jun 27, 2013 - v0.1.10
    Can wrap codestreams in custom JP2 jackets.
    Exposing parameter to specify multi component transform.
   Added a raw codestream file.

Jun 16, 2013 - v0.1.9
    Reading ICC profile headers as ordered dicts.
    Exif dictionaries changed to ordered dicts.
    Honoring XDG_CONFIG_HOME environment variable.

Jun 14, 2013 - v0.1.8
    Added reduce=-1 option to get lowest resolution thumbnail.

Jun 07, 2013 - v0.1.7
    Changed Exif dictionary names from ['Exif', 'Photo',
    'Iop', 'GPSInfo'] to ['Image', 'Photo', 'Iop', 'GPSInfo'].  

Jun 06, 2013 - v0.1.6
    Exif classes made private.
    Refactored IFD post processing.
    Corrected omission of Exif in UUIDBox docstring.

Jun 06, 2013 - v0.1.5
    Changed ColourSpecificationBox attribute "color_space" to "colorspace".
    Fixed MANIFEST issue affecting PyPI installs.

Jun 05, 2013 - v0.1.4
    Added Exif UUID read support.

Jun 02, 2013 - v0.1.3p1
    Raising IOErrors when code block size and precinct sizes do not match.
    Added statement to docs about upstream library dependence.
    Added roadmap to docs.

May 30, 2013 - v0.1.2
    Added XMP UUID read support.
    Added jp2 boxes to rst docs, XMLBox.indent method made into a
    private module method.
    Precinct sizes restricted to be multiples of two.

May 27, 2013 - v0.1.1
    Changed write example to not rely on matplotlib.
    Fixed readthedocs.org setup to build documentation automatically.
    Can import glymur without libopenjp2 actually being present.
    Changed write example to not rely on matplotlib.<|MERGE_RESOLUTION|>--- conflicted
+++ resolved
@@ -1,9 +1,6 @@
-<<<<<<< HEAD
-=======
 January 9, 2022 - v0.9.7.post1
     Fix setup.cfg issue
 
->>>>>>> 0829dca3
 December 27, 2021 - v0.9.7
     Remove distutils in favor of setuptools
     Add recognition of IMF profiles
