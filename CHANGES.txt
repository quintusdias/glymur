--- conflicted
+++ resolved
@@ -1,10 +1,7 @@
-<<<<<<< HEAD
-=======
 Apr 22, 2024 - v0.13.1
     Remove debugging code
     Improve code coverage
 
->>>>>>> 2d566b66
 Apr 19, 2024 - v0.13.0
     Refactor Jp2k class into Jp2k, Jp2kr
     Simplify example file nemo.jp2
