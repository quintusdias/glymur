"""This file is part of glymur, a Python interface for accessing JPEG 2000.

http://glymur.readthedocs.org

Copyright 2013 John Evans

License:  MIT
"""

# Standard library imports ...
import sys

# Third party library imports ...
from packaging.version import parse
import numpy as np

# Local imports ...
from .lib import openjp2 as opj2
from .lib import tiff

# Do not change the format of this next line!  Doing so risks breaking
# setup.py
<<<<<<< HEAD
version = "0.13.0"
=======
version = "0.13.1"
>>>>>>> 2d566b66

version_tuple = parse(version).release

openjpeg_version = opj2.version()
openjpeg_version_tuple = parse(openjpeg_version).release

tiff_version = tiff.getVersion()

__doc__ = f"""\
This is glymur **{version}**

* OpenJPEG version:  **{openjpeg_version}**
"""

info = f"""\
Summary of glymur configuration
-------------------------------

glymur        {version}
OpenJPEG      {openjpeg_version}
Python        {sys.version}
sys.platform  {sys.platform}
sys.maxsize   {sys.maxsize}
numpy         {np.__version__}
"""<|MERGE_RESOLUTION|>--- conflicted
+++ resolved
@@ -20,11 +20,7 @@
 
 # Do not change the format of this next line!  Doing so risks breaking
 # setup.py
-<<<<<<< HEAD
-version = "0.13.0"
-=======
 version = "0.13.1"
->>>>>>> 2d566b66
 
 version_tuple = parse(version).release
 
