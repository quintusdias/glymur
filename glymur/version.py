"""
This file is part of glymur, a Python interface for accessing JPEG 2000.

http://glymur.readthedocs.org

Copyright 2013 John Evans

License:  MIT
"""

# Standard library imports ...
import sys

# Third party library imports ...
from packaging.version import parse
import numpy as np

# Local imports ...
from .lib import openjp2 as opj2
from .lib import tiff

# Do not change the format of this next line!  Doing so risks breaking
# setup.py
<<<<<<< HEAD
version = "0.9.7"
=======
version = "0.9.7.post1"
>>>>>>> 0829dca3

version_tuple = parse(version).release

openjpeg_version = opj2.version()
openjpeg_version_tuple = parse(openjpeg_version).release

tiff_version = tiff.getVersion()

__doc__ = f"""\
This is glymur **{version}**

* OpenJPEG version:  **{openjpeg_version}**
"""

info = f"""\
Summary of glymur configuration
-------------------------------

glymur        {version}
OpenJPEG      {openjpeg_version}
Python        {sys.version}
sys.platform  {sys.platform}
sys.maxsize   {sys.maxsize}
numpy         {np.__version__}
"""<|MERGE_RESOLUTION|>--- conflicted
+++ resolved
@@ -21,11 +21,7 @@
 
 # Do not change the format of this next line!  Doing so risks breaking
 # setup.py
-<<<<<<< HEAD
-version = "0.9.7"
-=======
 version = "0.9.7.post1"
->>>>>>> 0829dca3
 
 version_tuple = parse(version).release
 
