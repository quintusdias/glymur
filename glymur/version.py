"""This file is part of glymur, a Python interface for accessing JPEG 2000.

http://glymur.readthedocs.org

Copyright 2013 John Evans

License:  MIT
"""

# Standard library imports ...
import sys

# Third party library imports ...
from packaging.version import parse
import numpy as np

# Local imports ...
from .lib import openjp2 as opj2
from .lib import tiff

# Do not change the format of this next line!  Doing so risks breaking
# setup.py
<<<<<<< HEAD
version = "0.13.4"
=======
version = "0.13.5"
>>>>>>> 34baa331

version_tuple = parse(version).release

openjpeg_version = opj2.version()
openjpeg_version_tuple = parse(openjpeg_version).release

tiff_version = tiff.getVersion()

__doc__ = f"""\
This is glymur **{version}**

* OpenJPEG version:  **{openjpeg_version}**
"""

info = f"""\
Summary of glymur configuration
-------------------------------

glymur        {version}
OpenJPEG      {openjpeg_version}
Python        {sys.version}
sys.platform  {sys.platform}
sys.maxsize   {sys.maxsize}
numpy         {np.__version__}
"""<|MERGE_RESOLUTION|>--- conflicted
+++ resolved
@@ -20,11 +20,7 @@
 
 # Do not change the format of this next line!  Doing so risks breaking
 # setup.py
-<<<<<<< HEAD
-version = "0.13.4"
-=======
 version = "0.13.5"
->>>>>>> 34baa331
 
 version_tuple = parse(version).release
 
