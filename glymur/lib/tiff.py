# standard library imports
import ctypes
import datetime
from enum import IntEnum
import os
import queue
import warnings

# 3rd party library imports
import numpy as np


# The error messages queue
EQ = queue.Queue()

loader = ctypes.windll.LoadLibrary if os.name == 'nt' else ctypes.CDLL
_LIBTIFF, _LIBC = (
    loader(ctypes.util.find_library(x)) for x in ('tiff', 'c')
)


class LibTIFFError(RuntimeError):
    """
    Raise this exception if we detect a generic error from libtiff.
    """
    pass


class Compression(IntEnum):
    """
    Compression scheme used on the image data.

    See Also
    --------
    Photometric : The color space of the image data.
    """
    NONE = 1
    CCITTRLE = 2  # CCITT modified Huffman RLE
    CCITTFAX3 = 3  # CCITT Group 3 fax encoding
    CCITT_T4 = 3  # CCITT T.4 (TIFF 6 name)
    CCITTFAX4 = 4  # CCITT Group 4 fax encoding
    CCITT_T6 = 4  # CCITT T.6 (TIFF 6 name)
    LZW = 5  # Lempel-Ziv  & Welch
    OJPEG = 6  # 6.0 JPEG
    JPEG = 7  # JPEG DCT compression
    T85 = 9  # TIFF/FX T.85 JBIG compression
    T43 = 10  # TIFF/FX T.43 colour by layered JBIG compression
    NEXT = 32766  # NeXT 2-bit RLE
    CCITTRLEW = 32771  # #1 w/ word alignment
    PACKBITS = 32773  # Macintosh RLE
    THUNDERSCAN = 32809  # ThunderScan RLE
    PIXARFILM = 32908   # companded 10bit LZW
    PIXARLOG = 32909   # companded 11bit ZIP
    DEFLATE = 32946  # compression
    ADOBE_DEFLATE = 8       # compression, as recognized by Adobe
    DCS = 32947   # DCS encoding
    JBIG = 34661  # JBIG
    SGILOG = 34676  # Log Luminance RLE
    SGILOG24 = 34677  # Log 24-bit packed
    JP2000 = 34712   # JPEG2000
    LZMA = 34925  # LZMA2


class PlanarConfig(IntEnum):
    """
    How the components of each pixel are stored.

    Writing images with a PlanarConfig value of PlanarConfig.SEPARATE is not
    currently supported.
    """
    CONTIG = 1  # single image plane
    SEPARATE = 2  # separate planes of data


class Orientation(IntEnum):
    """
    The orientation of the image with respect to the rows and columns.
    """
    TOPLEFT = 1  # row 0 top, col 0 lhs */
    TOPRIGHT = 2  # row 0 top, col 0 rhs */
    BOTRIGHT = 3  # row 0 bottom, col 0 rhs */
    BOTLEFT = 4  # row 0 bottom, col 0 lhs */
    LEFTTOP = 5  # row 0 lhs, col 0 top */
    RIGHTTOP = 6  # row 0 rhs, col 0 top */
    RIGHTBOT = 7  # row 0 rhs, col 0 bottom */
    LEFTBOT = 8  # row 0 lhs, col 0 bottom */


class Photometric(IntEnum):
    """
    The color space of the image data.

    Examples
    --------

    Load an image of astronaut Eileen Collins from scikit-image.

    >>> import numpy as np
    >>> import skimage.data
    >>> image = skimage.data.astronaut()

    Create a BigTIFF with JPEG compression.  There is not much reason to do
    this if you do not also specify YCbCr as the photometric interpretation.

    >>> w, h, nz = image.shape
    >>> from spiff import TIFF, lib
    >>> t = TIFF('astronaut-jpeg.tif', mode='w8')
    >>> t['Photometric'] = lib.Photometric.YCBCR
    >>> t['Compression'] = lib.Compression.JPEG
    >>> t['JPEGColorMode'] = lib.JPEGColorMode.RGB
    >>> t['PlanarConfig'] = lib.PlanarConfig.CONTIG
    >>> t['JPEGQuality'] = 90
    >>> t['YCbCrSubsampling'] = (1, 1)
    >>> t['ImageWidth'] = w
    >>> t['ImageLength'] = h
    >>> t['TileWidth'] = int(w/2)
    >>> t['TileLength'] = int(h/2)
    >>> t['BitsPerSample'] = 8
    >>> t['SamplesPerPixel'] = nz
    >>> t['Software'] = lib.getVersion()
    >>> t[:] = image
    >>> t
    TIFF Directory at offset 0x0 (0)
      Image Width: 512 Image Length: 512
      Tile Width: 256 Tile Length: 256
      Bits/Sample: 8
      Compression Scheme: JPEG
      Photometric Interpretation: YCbCr
      YCbCr Subsampling: 1, 1
      Samples/Pixel: 3
      Planar Configuration: single image plane
      Reference Black/White:
         0:     0   255
         1:   128   255
         2:   128   255
      Software: LIBTIFF, Version 4.0.9
    Copyright (c) 1988-1996 Sam Leffler
    Copyright (c) 1991-1996 Silicon Graphics, Inc.
      JPEG Tables: (574 bytes)
    <BLANKLINE>
    """
    MINISWHITE = 0  # value is white
    MINISBLACK = 1  # value is black
    RGB = 2  # color model
    PALETTE = 3  # map indexed
    MASK = 4  # holdout mask
    SEPARATED = 5  # color separations
    YCBCR = 6  # CCIR 601
    CIELAB = 8  # 1976 CIE L*a*b*
    ICCLAB = 9  # L*a*b* [Adobe TIFF Technote 4]
    ITULAB = 10  # L*a*b*
    CFA = 32803  # filter array
    LOGL = 32844  # Log2(L)
    LOGLUV = 32845  # Log2(L) (u',v')


class SampleFormat(IntEnum):
    """
    Specifies how to interpret each data sample in a pixel.
    """
    UINT = 1
    INT = 2
    IEEEFP = 3
    VOID = 4
    COMPLEXINT = 5
    COMPLEXIEEEP = 6


def _handle_error(module, fmt, ap):
    # Use VSPRINTF in the C library to put together the error message.
    # int vsprintf(char * buffer, const char * restrict format, va_list ap);
    buffer = ctypes.create_string_buffer(1000)

    argtypes = [ctypes.c_char_p, ctypes.c_char_p, ctypes.c_void_p]
    _LIBC.vsprintf.argtypes = argtypes
    _LIBC.vsprintf.restype = ctypes.c_int32
    _LIBC.vsprintf(buffer, fmt, ap)

    module = module.decode('utf-8')
    error_str = buffer.value.decode('utf-8')

    message = f"{module}: {error_str}"
    EQ.put(message)
    return None


def _handle_warning(module, fmt, ap):
    # Use VSPRINTF in the C library to put together the warning message.
    # int vsprintf(char * buffer, const char * restrict format, va_list ap);
    buffer = ctypes.create_string_buffer(1000)

    argtypes = [ctypes.c_char_p, ctypes.c_char_p, ctypes.c_void_p]
    _LIBC.vsprintf.argtypes = argtypes
    _LIBC.vsprintf.restype = ctypes.c_int32
    _LIBC.vsprintf(buffer, fmt, ap)

    module = module.decode('utf-8')
    warning_str = buffer.value.decode('utf-8')

    message = f"{module}: {warning_str}"
    warnings.warn(message)


# Set the function types for the warning handler.
_WFUNCTYPE = ctypes.CFUNCTYPE(
    ctypes.c_void_p,  # return type of warning handler, void *
    ctypes.c_char_p,  # module
    ctypes.c_char_p,  # fmt
    ctypes.c_void_p  # va_list
)

_ERROR_HANDLER = _WFUNCTYPE(_handle_error)
_WARNING_HANDLER = _WFUNCTYPE(_handle_warning)


def _set_error_warning_handlers():
    """
    Setup default python error and warning handlers.
    """
    old_warning_handler = setWarningHandler()
    old_error_handler = setErrorHandler()

    return old_error_handler, old_warning_handler


def _reset_error_warning_handlers(old_error_handler, old_warning_handler):
    """
    Restore previous error and warning handlers.
    """
    setWarningHandler(old_warning_handler)
    setErrorHandler(old_error_handler)


def close(fp):
    """
    Corresponds to TIFFClose
    """
    err_handler, warn_handler = _set_error_warning_handlers()

    ARGTYPES = [ctypes.c_void_p]
    _LIBTIFF.TIFFClose.argtypes = ARGTYPES
    _LIBTIFF.TIFFClose.restype = None
    _LIBTIFF.TIFFClose(fp)

    _reset_error_warning_handlers(err_handler, warn_handler)


def computeStrip(fp, row, sample):
    """
    Corresponds to TIFFComputeStrip
    """
    err_handler, warn_handler = _set_error_warning_handlers()

    ARGTYPES = [ctypes.c_void_p, ctypes.c_uint32, ctypes.c_uint16]
    _LIBTIFF.TIFFComputeStrip.argtypes = ARGTYPES
    _LIBTIFF.TIFFComputeStrip.restype = ctypes.c_uint32
    stripnum = _LIBTIFF.TIFFComputeStrip(fp, row, sample)

    _reset_error_warning_handlers(err_handler, warn_handler)

    return stripnum


def computeTile(fp, x, y, z, sample):
    """
    Corresponds to TIFFComputeTile
    """
    err_handler, warn_handler = _set_error_warning_handlers()

    ARGTYPES = [ctypes.c_void_p, ctypes.c_uint32, ctypes.c_uint32,
                ctypes.c_uint32, ctypes.c_uint16]
    _LIBTIFF.TIFFComputeTile.argtypes = ARGTYPES
    _LIBTIFF.TIFFComputeTile.restype = ctypes.c_uint32
    tilenum = _LIBTIFF.TIFFComputeTile(fp, x, y, z, sample)

    _reset_error_warning_handlers(err_handler, warn_handler)

    return tilenum


def isTiled(fp):
    """
    Corresponds to TIFFIsTiled
    """
    err_handler, warn_handler = _set_error_warning_handlers()

    ARGTYPES = [ctypes.c_void_p]

    _LIBTIFF.TIFFIsTiled.argtypes = ARGTYPES
    _LIBTIFF.TIFFIsTiled.restype = ctypes.c_int

    status = _LIBTIFF.TIFFIsTiled(fp)

    _reset_error_warning_handlers(err_handler, warn_handler)

    return status


<<<<<<< HEAD
def readEncodedStrip(fp, stripnum, strip):
=======
def numberOfStrips(fp):
    """
    Corresponds to TIFFNumberOfStrips.
    """
    err_handler, warn_handler = _set_error_warning_handlers()

    ARGTYPES = [ctypes.c_void_p]
    _LIBTIFF.TIFFNumberOfStrips.argtypes = ARGTYPES
    _LIBTIFF.TIFFNumberOfStrips.restype = ctypes.c_uint32

    numstrips = _LIBTIFF.TIFFNumberOfStrips(fp)

    _reset_error_warning_handlers(err_handler, warn_handler)

    return numstrips


def numberOfTiles(fp):
    """
    Corresponds to TIFFNumberOfTiles.
    """
    err_handler, warn_handler = _set_error_warning_handlers()

    ARGTYPES = [ctypes.c_void_p]
    _LIBTIFF.TIFFNumberOfTiles.argtypes = ARGTYPES
    _LIBTIFF.TIFFNumberOfTiles.restype = ctypes.c_uint32

    numtiles = _LIBTIFF.TIFFNumberOfTiles(fp)

    _reset_error_warning_handlers(err_handler, warn_handler)

    return numtiles


def readEncodedStrip(fp, stripnum, strip, size=-1):
>>>>>>> e53cc10d
    """
    Corresponds to TIFFReadEncodedStrip
    """
    err_handler, warn_handler = _set_error_warning_handlers()

    if size == -1:
        size = strip.nbytes

    ARGTYPES = [
        ctypes.c_void_p, ctypes.c_uint32, ctypes.c_void_p, ctypes.c_int32
    ]
    _LIBTIFF.TIFFReadEncodedStrip.argtypes = ARGTYPES
    _LIBTIFF.TIFFReadEncodedStrip.restype = check_error
    _LIBTIFF.TIFFReadEncodedStrip(
        fp, stripnum, strip.ctypes.data_as(ctypes.c_void_p), size
    )

    _reset_error_warning_handlers(err_handler, warn_handler)

    return strip


def readEncodedTile(fp, tilenum, tile, size=-1):
    """
    Corresponds to TIFFComputeTile
    """
    err_handler, warn_handler = _set_error_warning_handlers()

    if size == -1:
        size = tile.nbytes

    ARGTYPES = [
        ctypes.c_void_p, ctypes.c_uint32, ctypes.c_void_p, ctypes.c_int32
    ]
    _LIBTIFF.TIFFReadEncodedTile.argtypes = ARGTYPES
    _LIBTIFF.TIFFReadEncodedTile.restype = check_error
    _LIBTIFF.TIFFReadEncodedTile(
        fp, tilenum, tile.ctypes.data_as(ctypes.c_void_p), -1
    )

    _reset_error_warning_handlers(err_handler, warn_handler)

    return tile


def readRGBATile(fp, x, y, tile):
    """
    Corresponds to TIFFReadRGBATile
    """
    err_handler, warn_handler = _set_error_warning_handlers()

    ARGTYPES = [
        ctypes.c_void_p, ctypes.c_uint32, ctypes.c_uint32, ctypes.c_void_p
    ]
    _LIBTIFF.TIFFReadRGBATile.argtypes = ARGTYPES
    _LIBTIFF.TIFFReadRGBATile.restype = check_error
    _LIBTIFF.TIFFReadRGBATile(
        fp, x, y, tile.ctypes.data_as(ctypes.c_void_p)
    )

    _reset_error_warning_handlers(err_handler, warn_handler)

    return tile


def readRGBAImageOriented(fp, width=None, height=None,
                          orientation=Orientation.TOPLEFT):
    """
    Read an image as if it were RGBA.

    This function corresponds to the TIFFReadRGBAImageOriented function in the
    libtiff library.

    Parameters
    ----------
    fp : ctypes void pointer
        File pointer returned by libtiff.
    width, height : int
        Width and height of the returned image.
    orientation : int
        The raster origin position.

    See Also
    --------
    Orientation
    """
    err_handler, warn_handler = _set_error_warning_handlers()

    ARGTYPES = [
        ctypes.c_void_p, ctypes.c_uint32, ctypes.c_uint32,
        ctypes.POINTER(ctypes.c_uint32), ctypes.c_int32, ctypes.c_int32
    ]

    _LIBTIFF.TIFFReadRGBAImageOriented.argtypes = ARGTYPES
    _LIBTIFF.TIFFReadRGBAImageOriented.restype = check_error

    if width is None:
        width = getFieldDefaulted(fp, 'ImageWidth')
    if height is None:
        height = getFieldDefaulted(fp, 'ImageLength')

    img = np.zeros((height, width, 4), dtype=np.uint8)
    raster = img.ctypes.data_as(ctypes.POINTER(ctypes.c_uint32))
    _LIBTIFF.TIFFReadRGBAImageOriented(fp, width, height, raster, orientation,
                                       0)

    _reset_error_warning_handlers(err_handler, warn_handler)

    return img


def writeEncodedStrip(fp, stripnum, stripdata, size=-1):
    """
    Corresponds to TIFFWriteEncodedStrip.
    """
    err_handler, warn_handler = _set_error_warning_handlers()

    ARGTYPES = [
        ctypes.c_void_p, ctypes.c_uint32, ctypes.c_void_p, ctypes.c_uint32
    ]
    _LIBTIFF.TIFFWriteEncodedStrip.argtypes = ARGTYPES
    _LIBTIFF.TIFFWriteEncodedStrip.restype = check_error
    raster = stripdata.ctypes.data_as(ctypes.c_void_p)

    if size == -1:
        size = stripdata.nbytes

    _LIBTIFF.TIFFWriteEncodedStrip(fp, stripnum, raster, size)

    _reset_error_warning_handlers(err_handler, warn_handler)


def writeEncodedTile(fp, tilenum, tiledata, size=-1):
    """
    Corresponds to TIFFWriteEncodedTile.
    """
    err_handler, warn_handler = _set_error_warning_handlers()

    ARGTYPES = [
        ctypes.c_void_p, ctypes.c_uint32, ctypes.c_void_p, ctypes.c_uint32
    ]
    _LIBTIFF.TIFFWriteEncodedTile.argtypes = ARGTYPES
    _LIBTIFF.TIFFWriteEncodedTile.restype = check_error
    raster = tiledata.ctypes.data_as(ctypes.c_void_p)

    if size == -1:
        size = tiledata.nbytes

    _LIBTIFF.TIFFWriteEncodedTile(fp, tilenum, raster, size)

    _reset_error_warning_handlers(err_handler, warn_handler)


def RGBAImageOK(fp):
    """
    Corresponds to TIFFRGBAImageOK.
    """
    err_handler, warn_handler = _set_error_warning_handlers()

    emsg = ctypes.create_string_buffer(1024)
    ARGTYPES = [ctypes.c_void_p, ctypes.c_char_p]
    _LIBTIFF.TIFFRGBAImageOK.argtypes = ARGTYPES
    _LIBTIFF.TIFFRGBAImageOK.restype = ctypes.c_int
    ok = _LIBTIFF.TIFFRGBAImageOK(fp, emsg)

    _reset_error_warning_handlers(err_handler, warn_handler)

    if ok:
        return True
    else:
        return False


def getFieldDefaulted(fp, tag):
    """
    Corresponds to the TIFFGetFieldDefaulted library routine.
    """
    err_handler, warn_handler = _set_error_warning_handlers()

    ARGTYPES = [ctypes.c_void_p, ctypes.c_int32]

    tag_num = TAGS[tag]['number']

    # Append the proper return type for the tag.
    tag_type = TAGS[tag]['type']
    ARGTYPES.append(ctypes.POINTER(TAGS[tag]['type']))
    _LIBTIFF.TIFFGetFieldDefaulted.argtypes = ARGTYPES

    _LIBTIFF.TIFFGetFieldDefaulted.restype = check_error

    # instantiate the tag value
    item = tag_type()
    _LIBTIFF.TIFFGetFieldDefaulted(fp, tag_num, ctypes.byref(item))

    _reset_error_warning_handlers(err_handler, warn_handler)

    return item.value


def open(filename, mode='r'):
    """
    Corresponds to TIFFOpen

    Parameters
    ----------
    filename : path or str
        Path to TIFF
    """
    err_handler, warn_handler = _set_error_warning_handlers()

    filename = str(filename)

    ARGTYPES = [ctypes.c_char_p, ctypes.c_char_p]
    _LIBTIFF.TIFFOpen.argtypes = ARGTYPES
    _LIBTIFF.TIFFOpen.restype = ctypes.c_void_p
    file_argument = ctypes.c_char_p(filename.encode())
    mode_argument = ctypes.c_char_p(mode.encode())
    fp = _LIBTIFF.TIFFOpen(file_argument, mode_argument)

    _reset_error_warning_handlers(err_handler, warn_handler)

    return fp


def setErrorHandler(func=_ERROR_HANDLER):
    # The signature of the error handler is
    #     const char *module, const char *fmt, va_list ap
    #
    # The return type is void *
    _LIBTIFF.TIFFSetErrorHandler.argtypes = [_WFUNCTYPE]
    _LIBTIFF.TIFFSetErrorHandler.restype = _WFUNCTYPE
    old_error_handler = _LIBTIFF.TIFFSetErrorHandler(func)
    return old_error_handler


def setField(fp, tag, value):
    """
    Corresponds to TIFFSetField
    """
    err_handler, warn_handler = _set_error_warning_handlers()

    ARGTYPES = [ctypes.c_void_p, ctypes.c_int32]

    # Append the proper return type for the tag.
    tag_num = TAGS[tag]['number']
    tag_type = TAGS[tag]['type']

    ARGTYPES.append(tag_type)
    _LIBTIFF.TIFFSetField.argtypes = ARGTYPES
    _LIBTIFF.TIFFSetField.restype = check_error

    _LIBTIFF.TIFFSetField(fp, tag_num, value)

    _reset_error_warning_handlers(err_handler, warn_handler)


def setWarningHandler(func=_WARNING_HANDLER):
    # The signature of the warning handler is
    #     const char *module, const char *fmt, va_list ap
    #
    # The return type is void *
    _LIBTIFF.TIFFSetWarningHandler.argtypes = [_WFUNCTYPE]
    _LIBTIFF.TIFFSetWarningHandler.restype = _WFUNCTYPE
    old_warning_handler = _LIBTIFF.TIFFSetWarningHandler(func)
    return old_warning_handler


def check_error(status):
    """
    Set a generic function as the restype attribute of all TIFF
    functions that return a int value.  This way we do not have to check
    for error status in each wrapping function and an exception will always be
    appropriately raised.
    """
    msg = ''
    while not EQ.empty():
        msg = EQ.get()
        raise LibTIFFError(msg)

    if status == 0:
        raise RuntimeError('failed')


TAGS = {
    'SubFileType': {
        'number': 254,
        'type': ctypes.c_uint16,
    },
    'OSubFileType': {
        'number': 255,
        'type': ctypes.c_uint16,
    },
    'ImageWidth': {
        'number': 256,
        'type': ctypes.c_uint32,
    },
    'ImageLength': {
        'number': 257,
        'type': ctypes.c_uint32,
    },
    'BitsPerSample': {
        'number': 258,
        'type': ctypes.c_uint16,
    },
    'Compression': {
        'number': 259,
        'type': ctypes.c_uint16,
    },
    'Photometric': {
        'number': 262,
        'type': ctypes.c_uint16,
    },
    'Threshholding': {
        'number': 263,
        'type': ctypes.c_uint16,
    },
    'CellWidth': {
        'number': 264,
        'type': ctypes.c_uint16,
    },
    'CellLength': {
        'number': 265,
        'type': ctypes.c_uint16,
    },
    'FillOrder': {
        'number': 266,
        'type': ctypes.c_uint16,
    },
    'DocumentName': {
        'number': 269,
        'type': ctypes.c_char_p,
    },
    'ImageDescription': {
        'number': 270,
        'type': ctypes.c_char_p,
    },
    'Make': {
        'number': 271,
        'type': ctypes.c_char_p,
    },
    'Model': {
        'number': 272,
        'type': ctypes.c_char_p,
    },
    'StripOffsets': {
        'number': 273,
        'type': (ctypes.c_uint32, ctypes.c_uint64),
    },
    'Orientation': {
        'number': 274,
        'type': ctypes.c_uint16,
    },
    'SamplesPerPixel': {
        'number': 277,
        'type': ctypes.c_uint16,
    },
    'RowsPerStrip': {
        'number': 278,
        'type': ctypes.c_uint16,
    },
    'StripByteCounts': {
        'number': 279,
        'type': None,
    },
    'MinSampleValue': {
        'number': 280,
        'type': ctypes.c_uint16,
    },
    'MaxSampleValue': {
        'number': 281,
        'type': ctypes.c_uint16,
    },
    'XResolution': {
        'number': 282,
        'type': ctypes.c_double,
    },
    'YResolution': {
        'number': 283,
        'type': ctypes.c_double,
    },
    'PlanarConfig': {
        'number': 284,
        'type': ctypes.c_uint16,
    },
    'PageName': {
        'number': 285,
        'type': ctypes.c_char_p,
    },
    'XPosition': {
        'number': 286,
        'type': ctypes.c_double,
    },
    'YPosition': {
        'number': 287,
        'type': ctypes.c_double,
    },
    'FreeOffsets': {
        'number': 288,
        'type': ctypes.c_uint32,
    },
    'FreeByteCounts': {
        'number': 289,
        'type': ctypes.c_uint32,
    },
    'GrayResponseUnit': {
        'number': 290,
        'type': ctypes.c_uint16,
    },
    'GrayResponseCurve': {
        'number': 291,
        'type': None,
    },
    'T4Options': {
        'number': 292,
        'type': None,
    },
    'T6Options': {
        'number': 293,
        'type': None,
    },
    'ResolutionUnit': {
        'number': 296,
        'type': ctypes.c_uint16,
    },
    'PageNumber': {
        'number': 297,
        'type': (ctypes.c_uint16, ctypes.c_uint16),
    },
    'TransferFunction': {
        'number': 301,
        'type': None,
    },
    'Software': {
        'number': 305,
        'type': ctypes.c_char_p,
    },
    'Datetime': {
        'number': 306,
        'type': ctypes.c_char_p,
    },
    'Artist': {
        'number': 315,
        'type': ctypes.c_char_p,
    },
    'HostComputer': {
        'number': 316,
        'type': ctypes.c_char_p,
    },
    'Predictor': {
        'number': 317,
        'type': ctypes.c_uint16,
    },
    'WhitePoint': {
        'number': 318,
        'type': ctypes.c_double,
    },
    'PrimaryChromaticities': {
        'number': 319,
        'type': None,
    },
    'ColorMap': {
        'number': 320,
        'type': (ctypes.c_uint16, ctypes.c_uint16, ctypes.c_uint16),
    },
    'HalfToneHints': {
        'number': 321,
        'type': ctypes.c_uint16,
    },
    'TileWidth': {
        'number': 322,
        'type': ctypes.c_uint32,
    },
    'TileLength': {
        'number': 323,
        'type': ctypes.c_uint32,
    },
    'TileOffsets': {
        'number': 324,
        'type': None,
    },
    'TileByteCounts': {
        'number': 325,
        'type': None,
    },
    'BadFaxLines': {
        'number': 326,
        'type': None,
    },
    'CleanFaxData': {
        'number': 327,
        'type': None,
    },
    'ConsecutiveBadFaxLines': {
        'number': 328,
        'type': None,
    },
    'SubIFDs': {
        'number': 330,
        'type': None,
    },
    'InkSet': {
        'number': 332,
        'type': ctypes.c_uint16,
    },
    'InkNames': {
        'number': 333,
        'type': ctypes.c_char_p,
    },
    'NumberOfInks': {
        'number': 334,
        'type': ctypes.c_uint16,
    },
    'DotRange': {
        'number': 336,
        'type': None,
    },
    'TargetPrinter': {
        'number': 337,
        'type': ctypes.c_uint16,
    },
    'ExtraSamples': {
        'number': 338,
        'type': ctypes.c_uint16,
    },
    'SampleFormat': {
        'number': 339,
        'type': ctypes.c_uint16,
    },
    'SMinSampleValue': {
        'number': 340,
        'type': ctypes.c_double,
    },
    'SMaxSampleValue': {
        'number': 341,
        'type': ctypes.c_double,
    },
    'TransferRange': {
        'number': 342,
        'type': None,
    },
    'ClipPath': {
        'number': 343,
        'type': None,
    },
    'XClipPathUnits': {
        'number': 344,
        'type': None,
    },
    'YClipPathUnits': {
        'number': 345,
        'type': None,
    },
    'Indexed': {
        'number': 346,
        'type': None,
    },
    'JPEGTables': {
        'number': 347,
        'type': None,
    },
    'OPIProxy': {
        'number': 351,
        'type': None,
    },
    'GlobalParametersIFD': {
        'number': 400,
        'type': None,
    },
    'ProfileType': {
        'number': 401,
        'type': None,
    },
    'FaxProfile': {
        'number': 402,
        'type': ctypes.c_uint8,
    },
    'CodingMethods': {
        'number': 403,
        'type': None,
    },
    'VersionYear': {
        'number': 404,
        'type': None,
    },
    'ModeNumber': {
        'number': 405,
        'type': None,
    },
    'Decode': {
        'number': 433,
        'type': None,
    },
    'DefaultImageColor': {
        'number': 434,
        'type': None,
    },
    'JPEGProc': {
        'number': 512,
        'type': None,
    },
    'JPEGInterchangeFormat': {
        'number': 513,
        'type': None,
    },
    'JPEGInterchangeFormatLength': {
        'number': 514,
        'type': None,
    },
    'JPEGRestartInterval': {
        'number': 515,
        'type': None,
    },
    'JPEGLosslessPredictors': {
        'number': 517,
        'type': None,
    },
    'JPEGPointTransforms': {
        'number': 518,
        'type': None,
    },
    'JPEGQTables': {
        'number': 519,
        'type': None,
    },
    'JPEGDCTables': {
        'number': 520,
        'type': None,
    },
    'JPEGACTables': {
        'number': 521,
        'type': None,
    },
    'YCbCrCoefficients': {
        'number': 529,
        'type': (ctypes.c_float, ctypes.c_float, ctypes.c_float),
    },
    'YCbCrSubsampling': {
        'number': 530,
        'type': (ctypes.c_uint16, ctypes.c_uint16),
    },
    'YCbCrPositioning': {
        'number': 531,
        'type': ctypes.c_uint16,
    },
    'ReferenceBlackWhite': {
        'number': 532,
        'type': (ctypes.c_float, ctypes.c_float, ctypes.c_float,
                 ctypes.c_float, ctypes.c_float, ctypes.c_float),
    },
    'StripRowCounts': {
        'number': 559,
        'type': None,
    },
    'XMP': {
        'number': 700,
        'type': ctypes.c_uint8,
    },
    'ImageID': {
        'number': 32781,
        'type': None,
    },
    'Datatype': {
        'number': 32996,
        'type': None,
    },
    'WANGAnnotation': {
        'number': 32932,
        'type': None,
    },
    'ImageDepth': {
        'number': 32997,
        'type': None,
    },
    'TileDepth': {
        'number': 32998,
        'type': None,
    },
    'Copyright': {
        'number': 33432,
        'type': ctypes.c_char_p,
    },
    'ExposureTime': {
        'number': 33434,
        'type': ctypes.c_double,
    },
    'FNumber': {
        'number': 33437,
        'type': ctypes.c_double,
    },
    'MDFile': {
        'number': 33445,
        'type': None,
    },
    'MDScalePixel': {
        'number': 33446,
        'type': None,
    },
    'MDColorTable': {
        'number': 33447,
        'type': None,
    },
    'MDLabName': {
        'number': 33448,
        'type': None,
    },
    'MDSampleInfo': {
        'number': 33449,
        'type': None,
    },
    'MdPrepDate': {
        'number': 33450,
        'type': None,
    },
    'MDPrepTime': {
        'number': 33451,
        'type': None,
    },
    'MDFileUnits': {
        'number': 33452,
        'type': None,
    },
    'ModelPixelScale': {
        'number': 33550,
        'type': None,
    },
    'IPTC': {
        'number': 33723,
        'type': None,
    },
    'INGRPacketData': {
        'number': 33918,
        'type': None,
    },
    'INGRFlagRegisters': {
        'number': 33919,
        'type': None,
    },
    'IRASbTransformationMatrix': {
        'number': 33920,
        'type': None,
    },
    'ModelTiePoint': {
        'number': 33922,
        'type': None,
    },
    'ModelTransformation': {
        'number': 34264,
        'type': None,
    },
    'Photoshop': {
        'number': 34377,
        'type': None,
    },
    'ExifIFD': {
        'number': 34665,
        'type': ctypes.c_int32,
    },
    'ICCProfile': {
        'number': 34675,
        'type': None,
    },
    'ImageLayer': {
        'number': 34732,
        'type': None,
    },
    'GeoKeyDirectory': {
        'number': 34735,
        'type': None,
    },
    'GeoDoubleParams': {
        'number': 34736,
        'type': None,
    },
    'GeoASCIIParams': {
        'number': 34737,
        'type': None,
    },
    'ExposureProgram': {
        'number': 34850,
        'type': ctypes.c_uint16,
    },
    'GPSIFD': {
        'number': 34853,
        'type': None,
    },
    'ISOSpeedRatings': {
        'number': 34855,
        'type': ctypes.c_uint16,
    },
    'HYLAFAXRecvParams': {
        'number': 34908,
        'type': None,
    },
    'HYLAFAXSubAddress': {
        'number': 34909,
        'type': None,
    },
    'HYLAFAXRecvTime': {
        'number': 34910,
        'type': None,
    },
    'ExifVersion': {
        'number': 36864,
        'type': ctypes.c_uint8,
    },
    'CompressedBitsPerPixel': {
        'number': 37122,
        'type': ctypes.c_uint8,
    },
    'ShutterSpeedValue': {
        'number': 37377,
        'type': ctypes.c_double,
    },
    'ApertureValue': {
        'number': 37378,
        'type': ctypes.c_double,
    },
    'BrightnessValue': {
        'number': 37379,
        'type': ctypes.c_double,
    },
    'ExposureBiasValue': {
        'number': 37380,
        'type': ctypes.c_double,
    },
    'MaxApertureValue': {
        'number': 37381,
        'type': ctypes.c_double,
    },
    'SubjectDistance': {
        'number': 37382,
        'type': ctypes.c_double,
    },
    'MeteringMode': {
        'number': 37383,
        'type': ctypes.c_uint16,
    },
    'LightSource': {
        'number': 37384,
        'type': ctypes.c_uint16,
    },
    'Flash': {
        'number': 37385,
        'type': ctypes.c_uint16,
    },
    'FocalLength': {
        'number': 37386,
        'type': ctypes.c_double,
    },
    'ImageSourceData': {
        'number': 37724,
        'type': None,
    },
    'ColorSpace': {
        'number': 40961,
        'type': ctypes.c_uint16,
    },
    'PixelXDimension': {
        'number': 40962,
        'type': ctypes.c_uint64,
    },
    'PixelYDimension': {
        'number': 40963,
        'type': ctypes.c_uint64,
    },
    'InteroperabilityIFD': {
        'number': 40965,
        'type': None,
    },
    'FocalPlaneXResolution': {
        'number': 41486,
        'type': ctypes.c_double,
    },
    'FocalPlaneYResolution': {
        'number': 41487,
        'type': ctypes.c_double,
    },
    'FocalPlaneResolutionUnit': {
        'number': 41488,
        'type': ctypes.c_uint16,
    },
    'ExposureIndex': {
        'number': 41493,
        'type': ctypes.c_double,
    },
    'SensingMethod': {
        'number': 41495,
        'type': ctypes.c_uint16,
    },
    'FileSource': {
        'number': 41728,
        'type': ctypes.c_uint8,
    },
    'SceneType': {
        'number': 41729,
        'type': ctypes.c_uint8,
    },
    'ExposureMode': {
        'number': 41986,
        'type': ctypes.c_uint16,
    },
    'WhiteBalance': {
        'number': 41987,
        'type': ctypes.c_uint16,
    },
    'DigitalZoomRatio': {
        'number': 41988,
        'type': ctypes.c_double,
    },
    'FocalLengthIn35mmFilm': {
        'number': 41989,
        'type': ctypes.c_uint16,
    },
    'SceneCaptureType': {
        'number': 41990,
        'type': ctypes.c_uint16,
    },
    'GainControl': {
        'number': 41991,
        'type': ctypes.c_uint16,
    },
    'Contrast': {
        'number': 41992,
        'type': ctypes.c_uint16,
    },
    'Saturation': {
        'number': 41993,
        'type': ctypes.c_uint16,
    },
    'Sharpness': {
        'number': 41994,
        'type': ctypes.c_uint16,
    },
    'SubjectDistanceRange': {
        'number': 41996,
        'type': ctypes.c_uint16,
    },
    'GDAL_Metadata': {
        'number': 42112,
        'type': None,
    },
    'GDAL_NoData': {
        'number': 42113,
        'type': None,
    },
    'OCEScanJobDescription': {
        'number': 50215,
        'type': None,
    },
    'OCEApplicationSelector': {
        'number': 50216,
        'type': None,
    },
    'OCEIdentificationNumber': {
        'number': 50217,
        'type': None,
    },
    'OCEImageLogicCharacteristics': {
        'number': 50218,
        'type': None,
    },
    'DNGVersion': {
        'number': 50706,
        'type': None,
    },
    'DNGBackwardVersion': {
        'number': 50707,
        'type': None,
    },
    'UniqueCameraModel': {
        'number': 50708,
        'type': None,
    },
    'LocalizedCameraModel': {
        'number': 50709,
        'type': None,
    },
    'CFAPlaneColor': {
        'number': 50710,
        'type': None,
    },
    'CFALayout': {
        'number': 50711,
        'type': None,
    },
    'LinearizationTable': {
        'number': 50712,
        'type': None,
    },
    'BlackLevelRepeatDim': {
        'number': 50713,
        'type': None,
    },
    'BlackLevel': {
        'number': 50714,
        'type': None,
    },
    'BlackLevelDeltaH': {
        'number': 50715,
        'type': None,
    },
    'BlackLevelDeltaV': {
        'number': 50716,
        'type': None,
    },
    'WhiteLevel': {
        'number': 50717,
        'type': None,
    },
    'DefaultScale': {
        'number': 50718,
        'type': None,
    },
    'DefaultCropOrigin': {
        'number': 50719,
        'type': None,
    },
    'DefaultCropSize': {
        'number': 50720,
        'type': None,
    },
    'ColorMatrix1': {
        'number': 50721,
        'type': None,
    },
    'ColorMatrix2': {
        'number': 50722,
        'type': None,
    },
    'CameraCalibration1': {
        'number': 50723,
        'type': None,
    },
    'CameraCalibration2': {
        'number': 50724,
        'type': None,
    },
    'ReductionMatrix1': {
        'number': 50725,
        'type': None,
    },
    'ReductionMatrix2': {
        'number': 50726,
        'type': None,
    },
    'AnalogBalance': {
        'number': 50727,
        'type': None,
    },
    'AsShotNeutral': {
        'number': 50728,
        'type': None,
    },
    'AsShotWhiteXY': {
        'number': 50729,
        'type': None,
    },
    'BaselineExposure': {
        'number': 50730,
        'type': None,
    },
    'BaselineNoise': {
        'number': 50731,
        'type': None,
    },
    'BaselineSharpness': {
        'number': 50732,
        'type': None,
    },
    'BayerGreenSplit': {
        'number': 50733,
        'type': None,
    },
    'LinearResponseLimit': {
        'number': 50734,
        'type': None,
    },
    'CameraSerialNumber': {
        'number': 50735,
        'type': None,
    },
    'LensInfo': {
        'number': 50736,
        'type': None,
    },
    'ChromaBlurRadius': {
        'number': 50737,
        'type': None,
    },
    'AntiAliasStrength': {
        'number': 50738,
        'type': None,
    },
    'DNGPrivateData': {
        'number': 50740,
        'type': None,
    },
    'MakerNoteSafety': {
        'number': 50741,
        'type': None,
    },
    'CalibrationIllumintant1': {
        'number': 50778,
        'type': None,
    },
    'CalibrationIllumintant2': {
        'number': 50779,
        'type': None,
    },
    'BestQualityScale': {
        'number': 50780,
        'type': None,
    },
    'AliasLayerMetadata': {
        'number': 50784,
        'type': None,
    },
    'TIFF_RSID': {
        'number': 50908,
        'type': None,
    },
    'GEO_Metadata': {
        'number': 50909,
        'type': None,
    },
    'JPEGQuality': {
        'number': 65537,
        'type': ctypes.c_int32,
    },
    'JPEGColorMode': {
        'number': 65538,
        'type': ctypes.c_int32,
    },
}

# We need the reverse mapping as well.
tagnum2name = {value['number']: key for key, value in TAGS.items()}<|MERGE_RESOLUTION|>--- conflicted
+++ resolved
@@ -296,9 +296,6 @@
     return status
 
 
-<<<<<<< HEAD
-def readEncodedStrip(fp, stripnum, strip):
-=======
 def numberOfStrips(fp):
     """
     Corresponds to TIFFNumberOfStrips.
@@ -334,7 +331,6 @@
 
 
 def readEncodedStrip(fp, stripnum, strip, size=-1):
->>>>>>> e53cc10d
     """
     Corresponds to TIFFReadEncodedStrip
     """
