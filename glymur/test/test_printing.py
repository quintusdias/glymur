# -*- coding:  utf-8 -*-
"""Test suite for printing.
"""
# C0302:  don't care too much about having too many lines in a test module
# pylint: disable=C0302

# E061:  unittest.mock introduced in 3.3 (python-2.7/pylint issue)
# pylint: disable=E0611,F0401

# R0904:  Not too many methods in unittest.
# pylint: disable=R0904

import os
import struct
import sys
import tempfile
import warnings
import unittest

if sys.hexversion < 0x03000000:
    from StringIO import StringIO
else:
    from io import StringIO

if sys.hexversion <= 0x03030000:
    from mock import patch
else:
    from unittest.mock import patch

import lxml.etree as ET

import glymur
from glymur import Jp2k
from . import fixtures
from .fixtures import OPJ_DATA_ROOT, opj_data_file
from .fixtures import text_gbr_27, text_gbr_33, text_gbr_34


@unittest.skipIf(os.name == "nt", "Temporary file issue on window.")
class TestPrinting(unittest.TestCase):
    """Tests for verifying how printing works."""
    def setUp(self):
        self.jpxfile = glymur.data.jpxfile()
        self.jp2file = glymur.data.nemo()
        self.j2kfile = glymur.data.goodstuff()

        # Reset printoptions for every test.
        glymur.set_printoptions(short=False, xml=True, codestream=True)

    def tearDown(self):
        pass

    @unittest.skipIf(sys.hexversion < 0x03000000, "Needs unittest in 3.x.")
    def test_unknown_superbox(self):
        """Verify that we can handle an unknown superbox."""
        with tempfile.NamedTemporaryFile(suffix='.jpx') as tfile:
            with open(self.jpxfile, 'rb') as ifile:
                tfile.write(ifile.read())
            
            # Add the header for an unknwon superbox.
            write_buffer = struct.pack('>I4s', 20, 'grp '.encode())
            tfile.write(write_buffer)
            write_buffer = struct.pack('>I4sI', 12, 'free'.encode(), 0)
            tfile.write(write_buffer)
            tfile.flush()

            with self.assertWarns(UserWarning):
                jpx = Jp2k(tfile.name)
            glymur.set_printoptions(short=True)
            with patch('sys.stdout', new=StringIO()) as fake_out:
                print(jpx.box[-1])
                actual = fake_out.getvalue().strip()
            lines = ['Unknown Box (grp ) @ (695609, 20)',
                     '    Free Box (free) @ (695617, 12)']
            expected = '\n'.join(lines)
            self.assertEqual(actual, expected)

    def test_printoptions_bad_argument(self):
        """Verify error when bad parameter to set_printoptions"""
        with self.assertRaises(TypeError):
            glymur.set_printoptions(hi='low')

    def test_propts_no_codestream_then_no_xml(self):
        """Verify printed output when codestream=False and xml=False, #162"""
        # The print options should be persistent across invocations.
        glymur.set_printoptions(codestream=False)
        glymur.set_printoptions(xml=False)
        with patch('sys.stdout', new=StringIO()) as fake_out:
            glymur.jp2dump(self.jp2file)
            actual = fake_out.getvalue().strip()

        # Get rid of the filename line, as it is not set in stone.
        lst = actual.split('\n')
        lst = lst[1:]
        actual = '\n'.join(lst)
        self.assertEqual(actual, fixtures.nemo_dump_no_codestream_no_xml)

    def test_printopt_no_codestr_or_xml(self):
        """Verify printed output when codestream=False and xml=False"""
        glymur.set_printoptions(codestream=False, xml=False)
        with patch('sys.stdout', new=StringIO()) as fake_out:
            glymur.jp2dump(self.jp2file)
            actual = fake_out.getvalue().strip()

        # Get rid of the filename line, as it is not set in stone.
        lst = actual.split('\n')
        lst = lst[1:]
        actual = '\n'.join(lst)
        self.assertEqual(actual, fixtures.nemo_dump_no_codestream_no_xml)

    def test_printoptions_no_codestream(self):
        """Verify printed output when codestream=False"""
        glymur.set_printoptions(codestream=False)
        with patch('sys.stdout', new=StringIO()) as fake_out:
            glymur.jp2dump(self.jp2file)
            actual = fake_out.getvalue().strip()

        # Get rid of the filename line, as it is not set in stone.
        lst = actual.split('\n')
        lst = lst[1:]
        actual = '\n'.join(lst)
        self.assertEqual(actual, fixtures.nemo_dump_no_codestream)

    def test_printoptions_no_xml(self):
        """Verify printed output when xml=False"""
        glymur.set_printoptions(xml=False)
        with patch('sys.stdout', new=StringIO()) as fake_out:
            glymur.jp2dump(self.jp2file)
            actual = fake_out.getvalue().strip()

        # Get rid of the filename line, as it is not set in stone.
        lst = actual.split('\n')
        lst = lst[1:]
        actual = '\n'.join(lst)
        expected = fixtures.nemo_dump_no_xml
        self.assertEqual(actual, expected)

    def test_printoptions_short(self):
        """Verify printed output when short=True"""
        glymur.set_printoptions(short=True)
        with patch('sys.stdout', new=StringIO()) as fake_out:
            glymur.jp2dump(self.jp2file)
            actual = fake_out.getvalue().strip()

        # Get rid of the filename line, as it is not set in stone.
        lst = actual.split('\n')
        lst = lst[1:]
        actual = '\n'.join(lst)
        self.assertEqual(actual, fixtures.nemo_dump_short)

    def test_asoc_label_box(self):
        """verify printing of asoc, label boxes"""
        # Construct a fake file with an asoc and a label box, as
        # OpenJPEG doesn't have such a file.
        data = glymur.Jp2k(self.jp2file).read(rlevel=1)
        with tempfile.NamedTemporaryFile(suffix='.jp2') as tfile:
            j = glymur.Jp2k(tfile.name, 'wb')
            j.write(data)

            with tempfile.NamedTemporaryFile(suffix='.jp2') as tfile2:

                # Offset of the codestream is where we start.
                wbuffer = tfile.read(77)
                tfile2.write(wbuffer)

                # read the rest of the file, it's the codestream.
                codestream = tfile.read()

                # Write the asoc superbox.
                # Length = 36, id is 'asoc'.
                wbuffer = struct.pack('>I4s', int(56), b'asoc')
                tfile2.write(wbuffer)

                # Write the contained label box
                wbuffer = struct.pack('>I4s', int(13), b'lbl ')
                tfile2.write(wbuffer)
                tfile2.write('label'.encode())

                # Write the xml box
                # Length = 36, id is 'xml '.
                wbuffer = struct.pack('>I4s', int(35), b'xml ')
                tfile2.write(wbuffer)

                wbuffer = '<test>this is a test</test>'
                wbuffer = wbuffer.encode()
                tfile2.write(wbuffer)

                # Now append the codestream.
                tfile2.write(codestream)
                tfile2.flush()

                jasoc = glymur.Jp2k(tfile2.name)
                with patch('sys.stdout', new=StringIO()) as fake_out:
                    print(jasoc.box[3])
                    actual = fake_out.getvalue().strip()
                lines = ['Association Box (asoc) @ (77, 56)',
                         '    Label Box (lbl ) @ (85, 13)',
                         '        Label:  label',
                         '    XML Box (xml ) @ (98, 35)',
                         '        <test>this is a test</test>']
                expected = '\n'.join(lines)
                self.assertEqual(actual, expected)

    def test_jp2dump(self):
        """basic jp2dump test"""
        with patch('sys.stdout', new=StringIO()) as fake_out:
            glymur.jp2dump(self.jp2file)
            actual = fake_out.getvalue().strip()

        # Get rid of the filename line, as it is not set in stone.
        lst = actual.split('\n')
        lst = lst[1:]
        actual = '\n'.join(lst)
        self.assertEqual(actual, fixtures.nemo_dump_full)

    def test_entire_file(self):
        """verify output from printing entire file"""
        j = glymur.Jp2k(self.jp2file)
        with patch('sys.stdout', new=StringIO()) as fake_out:
            print(j)
            actual = fake_out.getvalue().strip()

        # Get rid of the filename line, as it is not set in stone.
        lst = actual.split('\n')
        lst = lst[1:]
        actual = '\n'.join(lst)

        self.assertEqual(actual, fixtures.nemo_dump_full)

    def test_coc_segment(self):
        """verify printing of COC segment"""
        j = glymur.Jp2k(self.jp2file)
        codestream = j.get_codestream(header_only=False)
        with patch('sys.stdout', new=StringIO()) as fake_out:
            print(codestream.segment[6])
            actual = fake_out.getvalue().strip()

        lines = ['COC marker segment @ (3356, 9)',
                 '    Associated component:  1',
                 '    Coding style for this component:  '
                 + 'Entropy coder, PARTITION = 0',
                 '    Coding style parameters:',
                 '        Number of resolutions:  2',
                 '        Code block height, width:  (64 x 64)',
                 '        Wavelet transform:  5-3 reversible',
                 '        Code block context:',
                 '            Selective arithmetic coding bypass:  False',
                 '            Reset context probabilities '
                 + 'on coding pass boundaries:  False',
                 '            Termination on each coding pass:  False',
                 '            Vertically stripe causal context:  False',
                 '            Predictable termination:  False',
                 '            Segmentation symbols:  False']

        expected = '\n'.join(lines)
        self.assertEqual(actual, expected)

    def test_cod_segment(self):
        """verify printing of COD segment"""
        j = glymur.Jp2k(self.jp2file)
        codestream = j.get_codestream()
        with patch('sys.stdout', new=StringIO()) as fake_out:
            print(codestream.segment[2])
            actual = fake_out.getvalue().strip()

        lines = ['COD marker segment @ (3282, 12)',
                 '    Coding style:',
                 '        Entropy coder, without partitions',
                 '        SOP marker segments:  False',
                 '        EPH marker segments:  False',
                 '    Coding style parameters:',
                 '        Progression order:  LRCP',
                 '        Number of layers:  2',
                 '        Multiple component transformation usage:  '
                 + 'reversible',
                 '        Number of resolutions:  2',
                 '        Code block height, width:  (64 x 64)',
                 '        Wavelet transform:  5-3 reversible',
                 '        Precinct size:  default, 2^15 x 2^15',
                 '        Code block context:',
                 '            Selective arithmetic coding bypass:  False',
                 '            Reset context probabilities on coding '
                 + 'pass boundaries:  False',
                 '            Termination on each coding pass:  False',
                 '            Vertically stripe causal context:  False',
                 '            Predictable termination:  False',
                 '            Segmentation symbols:  False']

        expected = '\n'.join(lines)
        self.assertEqual(actual, expected)

    def test_eoc_segment(self):
        """verify printing of eoc segment"""
        j = glymur.Jp2k(self.jp2file)
        codestream = j.get_codestream(header_only=False)
        with patch('sys.stdout', new=StringIO()) as fake_out:
            print(codestream.segment[-1])
            actual = fake_out.getvalue().strip()

        lines = ['EOC marker segment @ (1135517, 0)']
        expected = '\n'.join(lines)
        self.assertEqual(actual, expected)

    def test_qcc_segment(self):
        """verify printing of qcc segment"""
        j = glymur.Jp2k(self.jp2file)
        codestream = j.get_codestream(header_only=False)
        with patch('sys.stdout', new=StringIO()) as fake_out:
            print(codestream.segment[7])
            actual = fake_out.getvalue().strip()

        lines = ['QCC marker segment @ (3367, 8)',
                 '    Associated Component:  1',
                 '    Quantization style:  no quantization, 2 guard bits',
                 '    Step size:  [(0, 8), (0, 9), (0, 9), (0, 10)]']

        expected = '\n'.join(lines)
        self.assertEqual(actual, expected)

    def test_qcd_segment_5x3_transform(self):
        """verify printing of qcd segment"""
        j = glymur.Jp2k(self.jp2file)
        codestream = j.get_codestream()
        with patch('sys.stdout', new=StringIO()) as fake_out:
            print(codestream.segment[3])
            actual = fake_out.getvalue().strip()

        lines = ['QCD marker segment @ (3296, 7)',
                 '    Quantization style:  no quantization, 2 guard bits',
                 '    Step size:  [(0, 8), (0, 9), (0, 9), (0, 10)]']

        expected = '\n'.join(lines)
        self.assertEqual(actual, expected)

    def test_siz_segment(self):
        """verify printing of SIZ segment"""
        j = glymur.Jp2k(self.jp2file)
        codestream = j.get_codestream()
        with patch('sys.stdout', new=StringIO()) as fake_out:
            print(codestream.segment[1])
            actual = fake_out.getvalue().strip()

        lines = ['SIZ marker segment @ (3233, 47)',
                 '    Profile:  2',
                 '    Reference Grid Height, Width:  (1456 x 2592)',
                 '    Vertical, Horizontal Reference Grid Offset:  (0 x 0)',
                 '    Reference Tile Height, Width:  (1456 x 2592)',
                 '    Vertical, Horizontal Reference Tile Offset:  (0 x 0)',
                 '    Bitdepth:  (8, 8, 8)',
                 '    Signed:  (False, False, False)',
                 '    Vertical, Horizontal Subsampling:  '
                 + '((1, 1), (1, 1), (1, 1))']

        expected = '\n'.join(lines)
        self.assertEqual(actual, expected)

    def test_soc_segment(self):
        """verify printing of SOC segment"""
        j = glymur.Jp2k(self.jp2file)
        codestream = j.get_codestream()
        with patch('sys.stdout', new=StringIO()) as fake_out:
            print(codestream.segment[0])
            actual = fake_out.getvalue().strip()

        lines = ['SOC marker segment @ (3231, 0)']
        expected = '\n'.join(lines)
        self.assertEqual(actual, expected)

    def test_sod_segment(self):
        """verify printing of SOD segment"""
        j = glymur.Jp2k(self.jp2file)
        codestream = j.get_codestream(header_only=False)
        with patch('sys.stdout', new=StringIO()) as fake_out:
            print(codestream.segment[10])
            actual = fake_out.getvalue().strip()

        lines = ['SOD marker segment @ (3398, 0)']
        expected = '\n'.join(lines)
        self.assertEqual(actual, expected)

    def test_sot_segment(self):
        """verify printing of SOT segment"""
        j = glymur.Jp2k(self.jp2file)
        codestream = j.get_codestream(header_only=False)
        with patch('sys.stdout', new=StringIO()) as fake_out:
            print(codestream.segment[5])
            actual = fake_out.getvalue().strip()

        lines = ['SOT marker segment @ (3344, 10)',
                 '    Tile part index:  0',
                 '    Tile part length:  1132173',
                 '    Tile part instance:  0',
                 '    Number of tile parts:  1']

        expected = '\n'.join(lines)
        self.assertEqual(actual, expected)

    def test_xmp(self):
        """Verify the printing of a UUID/XMP box."""
        j = glymur.Jp2k(self.jp2file)
        with patch('sys.stdout', new=StringIO()) as fake_out:
            print(j.box[3])
            actual = fake_out.getvalue().strip()

        expected = fixtures.nemo_xmp_box
        self.assertEqual(actual, expected)

    def test_codestream(self):
        """verify printing of entire codestream"""
        j = glymur.Jp2k(self.jp2file)
        with patch('sys.stdout', new=StringIO()) as fake_out:
            print(j.get_codestream())
            actual = fake_out.getvalue().strip()
        lst = ['Codestream:',
               '    SOC marker segment @ (3231, 0)',
               '    SIZ marker segment @ (3233, 47)',
               '        Profile:  2',
               '        Reference Grid Height, Width:  (1456 x 2592)',
               '        Vertical, Horizontal Reference Grid Offset:  (0 x 0)',
               '        Reference Tile Height, Width:  (1456 x 2592)',
               '        Vertical, Horizontal Reference Tile Offset:  (0 x 0)',
               '        Bitdepth:  (8, 8, 8)',
               '        Signed:  (False, False, False)',
               '        Vertical, Horizontal Subsampling:  '
               + '((1, 1), (1, 1), (1, 1))',
               '    COD marker segment @ (3282, 12)',
               '        Coding style:',
               '            Entropy coder, without partitions',
               '            SOP marker segments:  False',
               '            EPH marker segments:  False',
               '        Coding style parameters:',
               '            Progression order:  LRCP',
               '            Number of layers:  2',
               '            Multiple component transformation usage:  '
               + 'reversible',
               '            Number of resolutions:  2',
               '            Code block height, width:  (64 x 64)',
               '            Wavelet transform:  5-3 reversible',
               '            Precinct size:  default, 2^15 x 2^15',
               '            Code block context:',
               '                Selective arithmetic coding bypass:  False',
               '                Reset context probabilities on '
               + 'coding pass boundaries:  False',
               '                Termination on each coding pass:  False',
               '                Vertically stripe causal context:  False',
               '                Predictable termination:  False',
               '                Segmentation symbols:  False',
               '    QCD marker segment @ (3296, 7)',
               '        Quantization style:  no quantization, '
               + '2 guard bits',
               '        Step size:  [(0, 8), (0, 9), (0, 9), (0, 10)]',
               '    CME marker segment @ (3305, 37)',
               '        "Created by OpenJPEG version 2.0.0"']
        expected = '\n'.join(lst)
        self.assertEqual(actual, expected)

    @unittest.skipIf(sys.hexversion < 0x03000000,
                     "Only trusting python3 for printing non-ascii chars")
    def test_xml_latin1(self):
        """Should be able to print an XMLBox with utf-8 encoding (latin1)."""
        # Seems to be inconsistencies between different versions of python2.x
        # as to what gets printed.
        #
        # 2.7.5 (fedora 19) prints xml entities.
        # 2.7.3 seems to want to print hex escapes.
        text = u"""<flow>Strömung</flow>"""
        if sys.hexversion < 0x03000000:
            xml = ET.parse(StringIO(text.encode('utf-8')))
        else:
            xml = ET.parse(StringIO(text))

        xmlbox = glymur.jp2box.XMLBox(xml=xml)
        with patch('sys.stdout', new=StringIO()) as fake_out:
            print(xmlbox)
            actual = fake_out.getvalue().strip()
            if sys.hexversion < 0x03000000:
                lines = ["XML Box (xml ) @ (-1, 0)",
                         "    <flow>Str\xc3\xb6mung</flow>"]
            else:
                lines = ["XML Box (xml ) @ (-1, 0)",
                         "    <flow>Strömung</flow>"]
            expected = '\n'.join(lines)
            self.assertEqual(actual, expected)

    @unittest.skipIf(sys.hexversion < 0x03000000,
                     "Only trusting python3 for printing non-ascii chars")
    def test_xml_cyrrilic(self):
        """Should be able to print an XMLBox with utf-8 encoding (cyrrillic)."""
        # Seems to be inconsistencies between different versions of python2.x
        # as to what gets printed.
        #
        # 2.7.5 (fedora 19) prints xml entities.
        # 2.7.3 seems to want to print hex escapes.
        text = u"""<country>Россия</country>"""
        if sys.hexversion < 0x03000000:
            xml = ET.parse(StringIO(text.encode('utf-8')))
        else:
            xml = ET.parse(StringIO(text))

        xmlbox = glymur.jp2box.XMLBox(xml=xml)
        with patch('sys.stdout', new=StringIO()) as fake_out:
            print(xmlbox)
            actual = fake_out.getvalue().strip()
            if sys.hexversion < 0x03000000:
                lines = ["XML Box (xml ) @ (-1, 0)",
                         "    <country>&#1056;&#1086;&#1089;&#1089;&#1080;&#1103;</country>"]
            else:
                lines = ["XML Box (xml ) @ (-1, 0)",
                         "    <country>Россия</country>"]

            expected = '\n'.join(lines)
            self.assertEqual(actual, expected)

<<<<<<< HEAD
    @unittest.skipIf(OPJ_DATA_ROOT is None,
                     "OPJ_DATA_ROOT environment variable not set")
    def test_channel_definition(self):
        """verify printing of cdef box"""
        filename = opj_data_file('input/conformance/file2.jp2')
        j = glymur.Jp2k(filename)
        with patch('sys.stdout', new=StringIO()) as fake_out:
            print(j.box[2].box[2])
            actual = fake_out.getvalue().strip()
        lines = ['Channel Definition Box (cdef) @ (81, 28)',
                 '    Channel 0 (color) ==> (3)',
                 '    Channel 1 (color) ==> (2)',
                 '    Channel 2 (color) ==> (1)']
        expected = '\n'.join(lines)
        self.assertEqual(actual, expected)

    @unittest.skipIf(OPJ_DATA_ROOT is None,
                     "OPJ_DATA_ROOT environment variable not set")
    def test_component_mapping(self):
        """verify printing of cmap box"""
        filename = opj_data_file('input/conformance/file9.jp2')
        j = glymur.Jp2k(filename)
        with patch('sys.stdout', new=StringIO()) as fake_out:
            print(j.box[2].box[2])
            actual = fake_out.getvalue().strip()
        lines = ['Component Mapping Box (cmap) @ (848, 20)',
                 '    Component 0 ==> palette column 0',
                 '    Component 0 ==> palette column 1',
                 '    Component 0 ==> palette column 2']
        expected = '\n'.join(lines)
        self.assertEqual(actual, expected)

    @unittest.skipIf(OPJ_DATA_ROOT is None,
                     "OPJ_DATA_ROOT environment variable not set")
    def test_palette7(self):
        """verify printing of pclr box"""
        filename = opj_data_file('input/conformance/file9.jp2')
        j = glymur.Jp2k(filename)
        with patch('sys.stdout', new=StringIO()) as fake_out:
            print(j.box[2].box[1])
            actual = fake_out.getvalue().strip()
        lines = ['Palette Box (pclr) @ (66, 782)',
                 '    Size:  (256 x 3)']
        expected = '\n'.join(lines)
        self.assertEqual(actual, expected)

    @unittest.skip("file7 no longer has a rreq")
    @unittest.skipIf(OPJ_DATA_ROOT is None,
                     "OPJ_DATA_ROOT environment variable not set")
    def test_rreq(self):
        """verify printing of reader requirements box"""
        filename = opj_data_file('input/nonregression/text_GBR.jp2')
        j = glymur.Jp2k(filename)
        with patch('sys.stdout', new=StringIO()) as fake_out:
            print(j.box[2])
            actual = fake_out.getvalue().strip()
        self.assertEqual(actual, fixtures.text_GBR_rreq)

    @unittest.skipIf(OPJ_DATA_ROOT is None,
                     "OPJ_DATA_ROOT environment variable not set")
    def test_differing_subsamples(self):
        """verify printing of SIZ with different subsampling... Issue 86."""
        filename = opj_data_file('input/conformance/p0_05.j2k')
        j = glymur.Jp2k(filename)
        codestream = j.get_codestream()
        with patch('sys.stdout', new=StringIO()) as fake_out:
            print(codestream.segment[1])
            actual = fake_out.getvalue().strip()
        lines = ['SIZ marker segment @ (2, 50)',
                 '    Profile:  0',
                 '    Reference Grid Height, Width:  (1024 x 1024)',
                 '    Vertical, Horizontal Reference Grid Offset:  (0 x 0)',
                 '    Reference Tile Height, Width:  (1024 x 1024)',
                 '    Vertical, Horizontal Reference Tile Offset:  (0 x 0)',
                 '    Bitdepth:  (8, 8, 8, 8)',
                 '    Signed:  (False, False, False, False)',
                 '    Vertical, Horizontal Subsampling:  '
                 + '((1, 1), (1, 1), (2, 2), (2, 2))']
        expected = '\n'.join(lines)
        self.assertEqual(actual, expected)

    @unittest.skipIf(OPJ_DATA_ROOT is None,
                     "OPJ_DATA_ROOT environment variable not set")
    def test_palette_box(self):
        """Verify that palette (pclr) boxes are printed without error."""
        filename = opj_data_file('input/conformance/file9.jp2')
        j = glymur.Jp2k(filename)
        with patch('sys.stdout', new=StringIO()) as fake_out:
            print(j.box[2].box[1])
            actual = fake_out.getvalue().strip()
        lines = ['Palette Box (pclr) @ (66, 782)',
                 '    Size:  (256 x 3)']
        expected = '\n'.join(lines)
        self.assertEqual(actual, expected)

=======
>>>>>>> 993e669c
    @unittest.skipIf(os.name == "nt", "Temporary file issue on window.")
    def test_less_common_boxes(self):
        """verify uinf, ulst, url, res, resd, resc box printing"""
        with tempfile.NamedTemporaryFile(suffix='.jp2') as tfile:
            with open(self.jp2file, 'rb') as ifile:
                # Everything up until the jp2c box.
                wbuffer = ifile.read(77)
                tfile.write(wbuffer)

                # Write the UINF superbox
                # Length = 50, id is uinf.
                wbuffer = struct.pack('>I4s', int(50), b'uinf')
                tfile.write(wbuffer)

                # Write the ULST box.
                # Length is 26, 1 UUID, hard code that UUID as zeros.
                wbuffer = struct.pack('>I4sHIIII', int(26), b'ulst', int(1),
                                      int(0), int(0), int(0), int(0))
                tfile.write(wbuffer)

                # Write the URL box.
                # Length is 16, version is one byte, flag is 3 bytes, url
                # is the rest.
                wbuffer = struct.pack('>I4sBBBB',
                                      int(16), b'url ',
                                      int(0), int(0), int(0), int(0))
                tfile.write(wbuffer)

                wbuffer = struct.pack('>ssss', b'a', b'b', b'c', b'd')
                tfile.write(wbuffer)

                # Start the resolution superbox.
                wbuffer = struct.pack('>I4s', int(44), b'res ')
                tfile.write(wbuffer)

                # Write the capture resolution box.
                wbuffer = struct.pack('>I4sHHHHBB',
                                      int(18), b'resc',
                                      int(1), int(1), int(1), int(1),
                                      int(0), int(1))
                tfile.write(wbuffer)

                # Write the display resolution box.
                wbuffer = struct.pack('>I4sHHHHBB',
                                      int(18), b'resd',
                                      int(1), int(1), int(1), int(1),
                                      int(1), int(0))
                tfile.write(wbuffer)

                # Get the rest of the input file.
                wbuffer = ifile.read()
                tfile.write(wbuffer)
                tfile.flush()

            jp2k = glymur.Jp2k(tfile.name)
            with patch('sys.stdout', new=StringIO()) as fake_out:
                print(jp2k.box[3])
                print(jp2k.box[4])
                actual = fake_out.getvalue().strip()
            lines = ['UUIDInfo Box (uinf) @ (77, 50)',
                     '    UUID List Box (ulst) @ (85, 26)',
                     '        UUID[0]:  00000000-0000-0000-0000-000000000000',
                     '    Data Entry URL Box (url ) @ (111, 16)',
                     '        Version:  0',
                     '        Flag:  0 0 0',
                     '        URL:  "abcd"',
                     'Resolution Box (res ) @ (127, 44)',
                     '    Capture Resolution Box (resc) @ (135, 18)',
                     '        VCR:  1.0',
                     '        HCR:  10.0',
                     '    Display Resolution Box (resd) @ (153, 18)',
                     '        VDR:  10.0',
                     '        HDR:  1.0']

            expected = '\n'.join(lines)
            self.assertEqual(actual, expected)

    @unittest.skipIf(sys.hexversion < 0x03000000,
                     "Ordered dicts not printing well in 2.7")
    def test_exif_uuid(self):
        """Verify printing of exif information"""
        with tempfile.NamedTemporaryFile(suffix='.jp2', mode='wb') as tfile:

            with open(self.jp2file, 'rb') as ifptr:
                tfile.write(ifptr.read())

            # Write L, T, UUID identifier.
            tfile.write(struct.pack('>I4s', 76, b'uuid'))
            tfile.write(b'JpgTiffExif->JP2')

            tfile.write(b'Exif\x00\x00')
            xbuffer = struct.pack('<BBHI', 73, 73, 42, 8)
            tfile.write(xbuffer)

            # We will write just three tags.
            tfile.write(struct.pack('<H', 3))

            # The "Make" tag is tag no. 271.
            tfile.write(struct.pack('<HHII', 256, 4, 1, 256))
            tfile.write(struct.pack('<HHII', 257, 4, 1, 512))
            tfile.write(struct.pack('<HHI4s', 271, 2, 3, b'HTC\x00'))
            tfile.flush()

            j = glymur.Jp2k(tfile.name)

            with patch('sys.stdout', new=StringIO()) as fake_out:
                print(j.box[5])
                actual = fake_out.getvalue().strip()

        lines = ["UUID Box (uuid) @ (1135519, 76)",
                 "    UUID:  4a706754-6966-6645-7869-662d3e4a5032 (EXIF)",
                 "    UUID Data:  OrderedDict([('ImageWidth', 256), ('ImageLength', 512), ('Make', 'HTC')])"]

        expected = '\n'.join(lines)

        self.assertEqual(actual, expected)


@unittest.skipIf(OPJ_DATA_ROOT is None,
                 "OPJ_DATA_ROOT environment variable not set")
@unittest.skipIf(os.name == "nt", "Temporary file issue on window.")
class TestPrintingOpjDataRoot(unittest.TestCase):
    """Tests for verifying printing. restricted to OPJ_DATA_ROOT files."""
    def setUp(self):
        self.jpxfile = glymur.data.jpxfile()
        self.jp2file = glymur.data.nemo()
        self.j2kfile = glymur.data.goodstuff()

        # Reset printoptions for every test.
        glymur.set_printoptions(short=False, xml=True, codestream=True)

    def tearDown(self):
        pass

    def test_invalid_progression_order(self):
        """Should still be able to print even if prog order is invalid."""
        jfile = opj_data_file('input/nonregression/2977.pdf.asan.67.2198.jp2')
        with warnings.catch_warnings():
            warnings.simplefilter("ignore")
            jp2 = Jp2k(jfile)
        codestream = jp2.get_codestream()
        with patch('sys.stdout', new=StringIO()) as fake_out:
            print(codestream.segment[2])
            actual = fake_out.getvalue().strip()
        self.assertEqual(actual, fixtures.issue_186_progression_order)

    def test_crg(self):
        """verify printing of CRG segment"""
        filename = opj_data_file('input/conformance/p0_03.j2k')
        j = glymur.Jp2k(filename)
        codestream = j.get_codestream()
        with patch('sys.stdout', new=StringIO()) as fake_out:
            print(codestream.segment[-5])
            actual = fake_out.getvalue().strip()
        lines = ['CRG marker segment @ (87, 6)',
                 '    Vertical, Horizontal offset:  (0.50, 1.00)']
        expected = '\n'.join(lines)
        self.assertEqual(actual, expected)

    def test_rgn(self):
        """verify printing of RGN segment"""
        filename = opj_data_file('input/conformance/p0_03.j2k')
        j = glymur.Jp2k(filename)
        codestream = j.get_codestream(header_only=False)
        with patch('sys.stdout', new=StringIO()) as fake_out:
            print(codestream.segment[12])
            actual = fake_out.getvalue().strip()
        lines = ['RGN marker segment @ (310, 5)',
                 '    Associated component:  0',
                 '    ROI style:  0',
                 '    Parameter:  7']
        expected = '\n'.join(lines)
        self.assertEqual(actual, expected)

    def test_sop(self):
        """verify printing of SOP segment"""
        filename = opj_data_file('input/conformance/p0_03.j2k')
        j = glymur.Jp2k(filename)
        codestream = j.get_codestream(header_only=False)
        with patch('sys.stdout', new=StringIO()) as fake_out:
            print(codestream.segment[-2])
            actual = fake_out.getvalue().strip()
        lines = ['SOP marker segment @ (12836, 4)',
                 '    Nsop:  15']
        expected = '\n'.join(lines)
        self.assertEqual(actual, expected)

    def test_cme(self):
        """Test printing a CME or comment marker segment."""
        filename = opj_data_file('input/conformance/p0_02.j2k')
        j = glymur.Jp2k(filename)
        codestream = j.get_codestream()
        # 2nd to last segment in the main header
        with patch('sys.stdout', new=StringIO()) as fake_out:
            print(codestream.segment[-2])
            actual = fake_out.getvalue().strip()
        lines = ['CME marker segment @ (85, 45)',
                 '    "Creator: AV-J2K (c) 2000,2001 Algo Vision"']
        expected = '\n'.join(lines)
        self.assertEqual(actual, expected)

    def test_plt_segment(self):
        """verify printing of PLT segment"""
        filename = opj_data_file('input/conformance/p0_07.j2k')
        j = glymur.Jp2k(filename)
        codestream = j.get_codestream(header_only=False)
        with patch('sys.stdout', new=StringIO()) as fake_out:
            print(codestream.segment[49935])
            actual = fake_out.getvalue().strip()

        lines = ['PLT marker segment @ (7871146, 38)',
                 '    Index:  0',
                 '    Iplt:  [9, 122, 19, 30, 27, 9, 41, 62, 18, 29, 261,'
                 + ' 55, 82, 299, 93, 941, 951, 687, 1729, 1443, 1008, 2168,'
                 + ' 2188, 2223]']
        expected = '\n'.join(lines)
        self.assertEqual(actual, expected)

    def test_pod_segment(self):
        """verify printing of POD segment"""
        filename = opj_data_file('input/conformance/p0_13.j2k')
        j = glymur.Jp2k(filename)
        codestream = j.get_codestream()
        with patch('sys.stdout', new=StringIO()) as fake_out:
            print(codestream.segment[8])
            actual = fake_out.getvalue().strip()

        lines = ['POD marker segment @ (878, 20)',
                 '    Progression change 0:',
                 '        Resolution index start:  0',
                 '        Component index start:  0',
                 '        Layer index end:  1',
                 '        Resolution index end:  33',
                 '        Component index end:  128',
                 '        Progression order:  RLCP',
                 '    Progression change 1:',
                 '        Resolution index start:  0',
                 '        Component index start:  128',
                 '        Layer index end:  1',
                 '        Resolution index end:  33',
                 '        Component index end:  257',
                 '        Progression order:  CPRL']

        expected = '\n'.join(lines)
        self.assertEqual(actual, expected)

    def test_ppm_segment(self):
        """verify printing of PPM segment"""
        filename = opj_data_file('input/conformance/p1_03.j2k')
        j = glymur.Jp2k(filename)
        codestream = j.get_codestream()
        with patch('sys.stdout', new=StringIO()) as fake_out:
            print(codestream.segment[9])
            actual = fake_out.getvalue().strip()

        lines = ['PPM marker segment @ (213, 43712)',
                 '    Index:  0',
                 '    Data:  43709 uninterpreted bytes']

        expected = '\n'.join(lines)
        self.assertEqual(actual, expected)

    def test_ppt_segment(self):
        """verify printing of ppt segment"""
        filename = opj_data_file('input/conformance/p1_06.j2k')
        j = glymur.Jp2k(filename)
        codestream = j.get_codestream(header_only=False)
        with patch('sys.stdout', new=StringIO()) as fake_out:
            print(codestream.segment[6])
            actual = fake_out.getvalue().strip()

        lines = ['PPT marker segment @ (155, 109)',
                 '    Index:  0',
                 '    Packet headers:  106 uninterpreted bytes']

        expected = '\n'.join(lines)
        self.assertEqual(actual, expected)

    def test_tlm_segment(self):
        """verify printing of TLM segment"""
        filename = opj_data_file('input/conformance/p0_15.j2k')
        j = glymur.Jp2k(filename)
        codestream = j.get_codestream()
        with patch('sys.stdout', new=StringIO()) as fake_out:
            print(codestream.segment[10])
            actual = fake_out.getvalue().strip()

        lines = ['TLM marker segment @ (268, 28)',
                 '    Index:  0',
                 '    Tile number:  (0, 1, 2, 3)',
                 '    Length:  (4267, 2117, 4080, 2081)']

        expected = '\n'.join(lines)
        self.assertEqual(actual, expected)

    def test_xml(self):
        """verify printing of XML box"""
        filename = opj_data_file('input/conformance/file1.jp2')
        j = glymur.Jp2k(filename)
        with patch('sys.stdout', new=StringIO()) as fake_out:
            print(j.box[2])
            actual = fake_out.getvalue().strip()
        self.assertEqual(actual, fixtures.file1_xml)

    def test_channel_definition(self):
        """verify printing of cdef box"""
        filename = opj_data_file('input/conformance/file2.jp2')
        j = glymur.Jp2k(filename)
        with patch('sys.stdout', new=StringIO()) as fake_out:
            print(j.box[2].box[2])
            actual = fake_out.getvalue().strip()
        lines = ['Channel Definition Box (cdef) @ (81, 28)',
                 '    Channel 0 (color) ==> (3)',
                 '    Channel 1 (color) ==> (2)',
                 '    Channel 2 (color) ==> (1)']
        expected = '\n'.join(lines)
        self.assertEqual(actual, expected)

    def test_component_mapping(self):
        """verify printing of cmap box"""
        filename = opj_data_file('input/conformance/file9.jp2')
        j = glymur.Jp2k(filename)
        with patch('sys.stdout', new=StringIO()) as fake_out:
            print(j.box[2].box[2])
            actual = fake_out.getvalue().strip()
        lines = ['Component Mapping Box (cmap) @ (848, 20)',
                 '    Component 0 ==> palette column 0',
                 '    Component 0 ==> palette column 1',
                 '    Component 0 ==> palette column 2']
        expected = '\n'.join(lines)
        self.assertEqual(actual, expected)

    def test_palette7(self):
        """verify printing of pclr box"""
        filename = opj_data_file('input/conformance/file9.jp2')
        j = glymur.Jp2k(filename)
        with patch('sys.stdout', new=StringIO()) as fake_out:
            print(j.box[2].box[1])
            actual = fake_out.getvalue().strip()
        lines = ['Palette Box (pclr) @ (66, 782)',
                 '    Size:  (256 x 3)']
        expected = '\n'.join(lines)
        self.assertEqual(actual, expected)

    @unittest.skip("file7 no longer has a rreq")
    def test_rreq(self):
        """verify printing of reader requirements box"""
        filename = opj_data_file('input/nonregression/text_GBR.jp2')
        j = glymur.Jp2k(filename)
        with patch('sys.stdout', new=StringIO()) as fake_out:
            print(j.box[2])
            actual = fake_out.getvalue().strip()
        self.assertEqual(actual, fixtures.text_GBR_rreq)

    def test_differing_subsamples(self):
        """verify printing of SIZ with different subsampling... Issue 86."""
        filename = opj_data_file('input/conformance/p0_05.j2k')
        j = glymur.Jp2k(filename)
        codestream = j.get_codestream()
        with patch('sys.stdout', new=StringIO()) as fake_out:
            print(codestream.segment[1])
            actual = fake_out.getvalue().strip()
        lines = ['SIZ marker segment @ (2, 50)',
                 '    Profile:  0',
                 '    Reference Grid Height, Width:  (1024 x 1024)',
                 '    Vertical, Horizontal Reference Grid Offset:  (0 x 0)',
                 '    Reference Tile Height, Width:  (1024 x 1024)',
                 '    Vertical, Horizontal Reference Tile Offset:  (0 x 0)',
                 '    Bitdepth:  (8, 8, 8, 8)',
                 '    Signed:  (False, False, False, False)',
                 '    Vertical, Horizontal Subsampling:  '
                 + '((1, 1), (1, 1), (2, 2), (2, 2))']
        expected = '\n'.join(lines)
        self.assertEqual(actual, expected)

    def test_palette_box(self):
        """Verify that palette (pclr) boxes are printed without error."""
        filename = opj_data_file('input/conformance/file9.jp2')
        j = glymur.Jp2k(filename)
        with patch('sys.stdout', new=StringIO()) as fake_out:
            print(j.box[2].box[1])
            actual = fake_out.getvalue().strip()
        lines = ['Palette Box (pclr) @ (66, 782)',
                 '    Size:  (256 x 3)']
        expected = '\n'.join(lines)
        self.assertEqual(actual, expected)

    def test_icc_profile(self):
        """verify icc profile printing with a jpx"""
        # ICC profiles may be used in JP2, but the approximation field should
        # be zero unless we have jpx.  This file does both.
        filename = opj_data_file('input/nonregression/text_GBR.jp2')
        with warnings.catch_warnings():
            # brand is 'jp2 ', but has any icc profile.
            warnings.simplefilter("ignore")
            jp2 = Jp2k(filename)

        with patch('sys.stdout', new=StringIO()) as fake_out:
            print(jp2.box[3].box[1])
            actual = fake_out.getvalue().strip()
        if sys.hexversion < 0x03000000:
            expected = text_gbr_27
        elif sys.hexversion < 0x03040000:
            expected = text_gbr_33
        else:
            expected = text_gbr_34

        self.assertEqual(actual, expected)

    def test_uuid(self):
        """verify printing of UUID box"""
        filename = opj_data_file('input/nonregression/text_GBR.jp2')
        with warnings.catch_warnings():
            # brand is 'jp2 ', but has any icc profile.
            warnings.simplefilter("ignore")
            jp2 = Jp2k(filename)

        with patch('sys.stdout', new=StringIO()) as fake_out:
            print(jp2.box[4])
            actual = fake_out.getvalue().strip()
        lines = ['UUID Box (uuid) @ (1544, 25)',
                 '    UUID:  3a0d0218-0ae9-4115-b376-4bca41ce0e71 (unknown)',
                 '    UUID Data:  1 bytes']

        expected = '\n'.join(lines)
        self.assertEqual(actual, expected)

    def test_issue182(self):
        """Should not show the format string in output."""
        # The cmap box is wildly broken, but printing was still wrong.
        # Format strings like %d were showing up in the output.
        filename = opj_data_file('input/nonregression/mem-b2ace68c-1381.jp2')

        with warnings.catch_warnings():
            # Ignore warning about bad pclr box.
            warnings.simplefilter("ignore")
            jp2 = Jp2k(filename)
        with patch('sys.stdout', new=StringIO()) as fake_out:
            print(jp2.box[3].box[3])
            actual = fake_out.getvalue().strip()
        self.assertEqual(actual, fixtures.issue_182_cmap)

    def test_issue183(self):
        filename = opj_data_file('input/nonregression/orb-blue10-lin-jp2.jp2')

        with warnings.catch_warnings():
            # Ignore warning about bad pclr box.
            warnings.simplefilter("ignore")
            jp2 = Jp2k(filename)
        with patch('sys.stdout', new=StringIO()) as fake_out:
            print(jp2.box[2].box[1])
            actual = fake_out.getvalue().strip()
        self.assertEqual(actual, fixtures.issue_183_colr)

    def test_bom(self):
        """Byte order markers are illegal in UTF-8.  Issue 185"""
        filename = opj_data_file(os.path.join('input',
                                              'nonregression',
                                              'issue171.jp2'))
        with warnings.catch_warnings():
            warnings.simplefilter("ignore")
            jp2 = Jp2k(filename)
            with patch('sys.stdout', new=StringIO()) as fake_out:
                # No need to verify, it's enough that we don't error out.
                print(jp2)

        self.assertTrue(True)

if __name__ == "__main__":
    unittest.main()<|MERGE_RESOLUTION|>--- conflicted
+++ resolved
@@ -511,104 +511,6 @@
             expected = '\n'.join(lines)
             self.assertEqual(actual, expected)
 
-<<<<<<< HEAD
-    @unittest.skipIf(OPJ_DATA_ROOT is None,
-                     "OPJ_DATA_ROOT environment variable not set")
-    def test_channel_definition(self):
-        """verify printing of cdef box"""
-        filename = opj_data_file('input/conformance/file2.jp2')
-        j = glymur.Jp2k(filename)
-        with patch('sys.stdout', new=StringIO()) as fake_out:
-            print(j.box[2].box[2])
-            actual = fake_out.getvalue().strip()
-        lines = ['Channel Definition Box (cdef) @ (81, 28)',
-                 '    Channel 0 (color) ==> (3)',
-                 '    Channel 1 (color) ==> (2)',
-                 '    Channel 2 (color) ==> (1)']
-        expected = '\n'.join(lines)
-        self.assertEqual(actual, expected)
-
-    @unittest.skipIf(OPJ_DATA_ROOT is None,
-                     "OPJ_DATA_ROOT environment variable not set")
-    def test_component_mapping(self):
-        """verify printing of cmap box"""
-        filename = opj_data_file('input/conformance/file9.jp2')
-        j = glymur.Jp2k(filename)
-        with patch('sys.stdout', new=StringIO()) as fake_out:
-            print(j.box[2].box[2])
-            actual = fake_out.getvalue().strip()
-        lines = ['Component Mapping Box (cmap) @ (848, 20)',
-                 '    Component 0 ==> palette column 0',
-                 '    Component 0 ==> palette column 1',
-                 '    Component 0 ==> palette column 2']
-        expected = '\n'.join(lines)
-        self.assertEqual(actual, expected)
-
-    @unittest.skipIf(OPJ_DATA_ROOT is None,
-                     "OPJ_DATA_ROOT environment variable not set")
-    def test_palette7(self):
-        """verify printing of pclr box"""
-        filename = opj_data_file('input/conformance/file9.jp2')
-        j = glymur.Jp2k(filename)
-        with patch('sys.stdout', new=StringIO()) as fake_out:
-            print(j.box[2].box[1])
-            actual = fake_out.getvalue().strip()
-        lines = ['Palette Box (pclr) @ (66, 782)',
-                 '    Size:  (256 x 3)']
-        expected = '\n'.join(lines)
-        self.assertEqual(actual, expected)
-
-    @unittest.skip("file7 no longer has a rreq")
-    @unittest.skipIf(OPJ_DATA_ROOT is None,
-                     "OPJ_DATA_ROOT environment variable not set")
-    def test_rreq(self):
-        """verify printing of reader requirements box"""
-        filename = opj_data_file('input/nonregression/text_GBR.jp2')
-        j = glymur.Jp2k(filename)
-        with patch('sys.stdout', new=StringIO()) as fake_out:
-            print(j.box[2])
-            actual = fake_out.getvalue().strip()
-        self.assertEqual(actual, fixtures.text_GBR_rreq)
-
-    @unittest.skipIf(OPJ_DATA_ROOT is None,
-                     "OPJ_DATA_ROOT environment variable not set")
-    def test_differing_subsamples(self):
-        """verify printing of SIZ with different subsampling... Issue 86."""
-        filename = opj_data_file('input/conformance/p0_05.j2k')
-        j = glymur.Jp2k(filename)
-        codestream = j.get_codestream()
-        with patch('sys.stdout', new=StringIO()) as fake_out:
-            print(codestream.segment[1])
-            actual = fake_out.getvalue().strip()
-        lines = ['SIZ marker segment @ (2, 50)',
-                 '    Profile:  0',
-                 '    Reference Grid Height, Width:  (1024 x 1024)',
-                 '    Vertical, Horizontal Reference Grid Offset:  (0 x 0)',
-                 '    Reference Tile Height, Width:  (1024 x 1024)',
-                 '    Vertical, Horizontal Reference Tile Offset:  (0 x 0)',
-                 '    Bitdepth:  (8, 8, 8, 8)',
-                 '    Signed:  (False, False, False, False)',
-                 '    Vertical, Horizontal Subsampling:  '
-                 + '((1, 1), (1, 1), (2, 2), (2, 2))']
-        expected = '\n'.join(lines)
-        self.assertEqual(actual, expected)
-
-    @unittest.skipIf(OPJ_DATA_ROOT is None,
-                     "OPJ_DATA_ROOT environment variable not set")
-    def test_palette_box(self):
-        """Verify that palette (pclr) boxes are printed without error."""
-        filename = opj_data_file('input/conformance/file9.jp2')
-        j = glymur.Jp2k(filename)
-        with patch('sys.stdout', new=StringIO()) as fake_out:
-            print(j.box[2].box[1])
-            actual = fake_out.getvalue().strip()
-        lines = ['Palette Box (pclr) @ (66, 782)',
-                 '    Size:  (256 x 3)']
-        expected = '\n'.join(lines)
-        self.assertEqual(actual, expected)
-
-=======
->>>>>>> 993e669c
     @unittest.skipIf(os.name == "nt", "Temporary file issue on window.")
     def test_less_common_boxes(self):
         """verify uinf, ulst, url, res, resd, resc box printing"""
