--- conflicted
+++ resolved
@@ -3,8 +3,6 @@
 ######################
 
 *****************
-<<<<<<< HEAD
-=======
 Changes in 0.13.5
 *****************
 
@@ -13,7 +11,6 @@
     * Fix issue preventing API docs from building.
 
 *****************
->>>>>>> 34baa331
 Changes in 0.13.4
 *****************
 
